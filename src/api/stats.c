/* Pi-hole: A black hole for Internet advertisements
*  (c) 2019 Pi-hole, LLC (https://pi-hole.net)
*  Network-wide ad blocking via your own hardware.
*
*  FTL Engine
*  API Implementation
*
*  This file is copyright under the latest version of the EUPL.
*  Please see LICENSE file for your rights under this license. */

#include "FTL.h"
#include "webserver/http-common.h"
#include "webserver/json_macros.h"
#include "api/api.h"
#include "shmem.h"
#include "datastructure.h"
// read_setupVarsconf()
#include "config/setupVars.h"
// logging routines
#include "log.h"
// config struct
#include "config/config.h"
// overTime data
#include "overTime.h"
// enum REGEX
#include "regex_r.h"
// sqrt()
#include <math.h>

/* qsort comparison function (count field), sort ASC
static int __attribute__((pure)) cmpasc(const void *a, const void *b)
{
	const int *elem1 = (int*)a;
	const int *elem2 = (int*)b;

	if (elem1[1] < elem2[1])
		return -1;
	else if (elem1[1] > elem2[1])
		return 1;
	else
		return 0;
} */

// qsort subroutine, sort DESC
int __attribute__((pure)) cmpdesc(const void *a, const void *b)
{
	const int *elem1 = (int*)a;
	const int *elem2 = (int*)b;

	if (elem1[1] > elem2[1])
		return -1;
	else if (elem1[1] < elem2[1])
		return 1;
	else
		return 0;
}

static int get_query_types_obj(struct ftl_conn *api, cJSON *types)
{
	for(unsigned int i = TYPE_A; i < TYPE_MAX; i++)
	{
		// We add the collective OTHER type at the end
		if(i == TYPE_OTHER)
			continue;
		JSON_ADD_NUMBER_TO_OBJECT(types, get_query_type_str(i, NULL, NULL), counters->querytype[i]);
	}
	JSON_ADD_NUMBER_TO_OBJECT(types, "OTHER", counters->querytype[TYPE_OTHER]);

	return 0;
}

int api_stats_summary(struct ftl_conn *api)
{
	const int blocked =  get_blocked_count();
	const int forwarded =  get_forwarded_count();
	const int cached =  get_cached_count();
	const int total = counters->queries;
	float percent_blocked = 0.0f;

	// Avoid 1/0 condition
	if(total > 0)
		percent_blocked = 1e2f*blocked/total;

	// Lock shared memory
	lock_shm();

	cJSON *queries = JSON_NEW_OBJECT();
	JSON_ADD_NUMBER_TO_OBJECT(queries, "total", total);
	JSON_ADD_NUMBER_TO_OBJECT(queries, "blocked", blocked);
	JSON_ADD_NUMBER_TO_OBJECT(queries, "percent_blocked", percent_blocked);
	JSON_ADD_NUMBER_TO_OBJECT(queries, "unique_domains", counters->domains);
	JSON_ADD_NUMBER_TO_OBJECT(queries, "forwarded", forwarded);
	JSON_ADD_NUMBER_TO_OBJECT(queries, "cached", cached);

	cJSON *types = JSON_NEW_OBJECT();
	int ret = get_query_types_obj(api, types);
	if(ret != 0)
		return ret;
	JSON_ADD_ITEM_TO_OBJECT(queries, "types", types);

	cJSON *statuses = JSON_NEW_OBJECT();
	for(enum query_status status = 0; status < QUERY_STATUS_MAX; status++)
		JSON_ADD_NUMBER_TO_OBJECT(statuses, get_query_status_str(status), counters->status[status]);
	JSON_ADD_ITEM_TO_OBJECT(queries, "status", statuses);

	cJSON *replies = JSON_NEW_OBJECT();
	for(enum reply_type reply = 0; reply <QUERY_REPLY_MAX; reply++)
		JSON_ADD_NUMBER_TO_OBJECT(replies, get_query_reply_str(reply), counters->reply[reply]);
	JSON_ADD_ITEM_TO_OBJECT(queries, "replies", replies);

	// Count clients that have been active within the most recent 24 hours
	unsigned int activeclients = 0;
	for(int clientID=0; clientID < counters->clients; clientID++)
	{
		// Get client pointer
		const clientsData* client = getClient(clientID, true);
		if(client == NULL)
			continue;

		if(client->count > 0)
			activeclients++;
	}

	cJSON *clients = JSON_NEW_OBJECT();
	JSON_ADD_NUMBER_TO_OBJECT(clients, "active", activeclients);
	JSON_ADD_NUMBER_TO_OBJECT(clients, "total", counters->clients);

	cJSON *gravity = JSON_NEW_OBJECT();
	JSON_ADD_NUMBER_TO_OBJECT(gravity, "domains_being_blocked", counters->database.gravity);

	cJSON *json = JSON_NEW_OBJECT();
	JSON_ADD_ITEM_TO_OBJECT(json, "queries", queries);
	JSON_ADD_ITEM_TO_OBJECT(json, "clients", clients);
	JSON_ADD_ITEM_TO_OBJECT(json, "gravity", gravity);
	JSON_SEND_OBJECT_UNLOCK(json);
}

int api_stats_top_domains(struct ftl_conn *api)
{
<<<<<<< HEAD
	int count = 10;
	const int domains = counters->domains;
	int *temparray = calloc(2*domains, sizeof(int));
	if(temparray == NULL)
	{
		log_err("Memory allocation failed in %s()", __FUNCTION__);
		return 0;
	}

=======
>>>>>>> 933e6f60
	// Exit before processing any data if requested via config setting
	if(config.misc.privacylevel.v.privacy_level >= PRIVACY_HIDE_DOMAINS)
	{
		log_debug(DEBUG_API, "Not returning top domains: Privacy level is set to %i",
		          config.misc.privacylevel.v.privacy_level);

		// Minimum structure is
		// {"top_domains":[]}
		cJSON *json = JSON_NEW_OBJECT();
		cJSON *top_domains = JSON_NEW_ARRAY();
		JSON_ADD_ITEM_TO_OBJECT(json, "top_domains", top_domains);
		JSON_SEND_OBJECT(json);
	}

	// Lock shared memory
	lock_shm();

	// Allocate memory
	const int domains = counters->domains;
	int *temparray = calloc(2*domains, sizeof(int));
	if(temparray == NULL)
	{
		log_err("Memory allocation failed in %s()", __FUNCTION__);
		return 0;
	}

	bool blocked = false; // Can be overwritten by query string
	int count = 10;
	// /api/stats/top_domains?blocked=true
	if(api->request->query_string != NULL)
	{
		// Should blocked domains be shown?
		get_bool_var(api->request->query_string, "blocked", &blocked);

		// Does the user request a non-default number of replies?
		// Note: We do not accept zero query requests here
		get_int_var(api->request->query_string, "count", &count);
	}

	unsigned int added_domains = 0u;
	for(int domainID = 0; domainID < domains; domainID++)
	{
		// Get domain pointer
		const domainsData* domain = getDomain(domainID, true);
		if(domain == NULL)
			continue;

		temparray[2*domainID + 0] = domainID;
		if(blocked)
			temparray[2*domainID + 1] = domain->blockedcount;
		else
			// Count only permitted queries
			temparray[2*domainID + 1] = (domain->count - domain->blockedcount);

		added_domains++;
	}

	// Sort temporary array
	qsort(temparray, added_domains, sizeof(int[2]), cmpdesc);

	// Get filter
	const char* filter = read_setupVarsconf("API_QUERY_LOG_SHOW");
	bool showpermitted = true, showblocked = true;
	if(filter != NULL)
	{
		if((strcmp(filter, "permittedonly")) == 0)
			showblocked = false;
		else if((strcmp(filter, "blockedonly")) == 0)
			showpermitted = false;
		else if((strcmp(filter, "nothing")) == 0)
		{
			showpermitted = false;
			showblocked = false;
		}
	}
	clearSetupVarsArray();

	// Get domains which the user doesn't want to see
	unsigned int excludeDomains = cJSON_GetArraySize(config.webserver.api.excludeDomains.v.json);

	int n = 0;
	cJSON *top_domains = JSON_NEW_ARRAY();
	for(unsigned int i = 0; i < added_domains; i++)
	{
		// Get sorted index
		const int domainID = temparray[2*i + 0];
		// Get domain pointer
		const domainsData* domain = getDomain(domainID, true);
		if(domain == NULL)
			continue;

		// Skip this domain if there is a filter on it
		bool skip_domain = false;
		for(unsigned int j = 0; j < excludeDomains; j++)
		{
			cJSON *item = cJSON_GetArrayItem(config.webserver.api.excludeDomains.v.json, j);
			if(strcmp(getstr(domain->domainpos), item->valuestring) == 0)
			{
				skip_domain = true;
				break;
			}
		}
		if(skip_domain)
			continue;

		// Hidden domain, probably due to privacy level. Skip this in the top lists
		if(strcmp(getstr(domain->domainpos), HIDDEN_DOMAIN) == 0)
			continue;

		int domain_count = -1;
		if(blocked && showblocked && domain->blockedcount > 0)
		{
			domain_count = domain->blockedcount;
			n++;
		}
		else if(!blocked && showpermitted && (domain->count - domain->blockedcount) > 0)
		{
			domain_count = domain->count - domain->blockedcount;
			n++;
		}
		if(domain_count > -1)
		{
			cJSON *domain_item = JSON_NEW_OBJECT();
			JSON_REF_STR_IN_OBJECT(domain_item, "domain", getstr(domain->domainpos));
			JSON_ADD_NUMBER_TO_OBJECT(domain_item, "count", domain_count);
			JSON_ADD_ITEM_TO_ARRAY(top_domains, domain_item);
		}

		// Only count entries that are actually sent and return when we have send enough data
		if(n >= count)
			break;
	}
	free(temparray);

	cJSON *json = JSON_NEW_OBJECT();
	JSON_ADD_ITEM_TO_OBJECT(json, "domains", top_domains);

	const int blocked_count = get_blocked_count();
	JSON_ADD_NUMBER_TO_OBJECT(json, "total_queries", counters->queries);
	JSON_ADD_NUMBER_TO_OBJECT(json, "blocked_queries", blocked_count);

	JSON_SEND_OBJECT_UNLOCK(json);
}

int api_stats_top_clients(struct ftl_conn *api)
{
	int count = 10;
	const int clients = counters->clients;
	int *temparray = calloc(2*clients, sizeof(int));
	if(temparray == NULL)
	{
		log_err("Memory allocation failed in api_stats_top_clients()");
		return 0;
	}

	// Exit before processing any data if requested via config setting
	if(config.misc.privacylevel.v.privacy_level >= PRIVACY_HIDE_DOMAINS_CLIENTS)
	{
		log_debug(DEBUG_API, "Not returning top clients: Privacy level is set to %i",
		          config.misc.privacylevel.v.privacy_level);

		// Minimum structure is
		// {"top_clients":[]}
		cJSON *json = JSON_NEW_OBJECT();
		cJSON *top_clients = JSON_NEW_ARRAY();
		JSON_ADD_ITEM_TO_OBJECT(json, "top_clients", top_clients);
		free(temparray);
		JSON_SEND_OBJECT(json);
	}

	bool blocked = false; // /api/stats/top_clients?blocked=true
	if(api->request->query_string != NULL)
	{
		// Should blocked clients be shown?
		get_bool_var(api->request->query_string, "blocked", &blocked);

		// Does the user request a non-default number of replies?
		// Note: We do not accept zero query requests here
		get_int_var(api->request->query_string, "count", &count);
	}

	// Lock shared memory
	lock_shm();

	for(int clientID = 0; clientID < clients; clientID++)
	{
		// Get client pointer
		const clientsData* client = getClient(clientID, true);

		// Skip invalid clients and also those managed by alias clients
		if(client == NULL || (!client->flags.aliasclient && client->aliasclient_id >= 0))
			continue;

		temparray[2*clientID + 0] = clientID;
		// Use either blocked or total count based on request string
		temparray[2*clientID + 1] = blocked ? client->blockedcount : client->count;
	}

	// Sort temporary array
	qsort(temparray, clients, sizeof(int[2]), cmpdesc);

	// Get clients which the user doesn't want to see
	unsigned int excludeClients = cJSON_GetArraySize(config.webserver.api.excludeClients.v.json);

	int n = 0;
	cJSON *top_clients = JSON_NEW_ARRAY();
	for(int i=0; i < clients; i++)
	{
		// Get sorted indices and counter values (may be either total or blocked count)
		const int clientID = temparray[2*i + 0];
		const int client_count = temparray[2*i + 1];
		// Get client pointer
		const clientsData* client = getClient(clientID, true);
		if(client == NULL)
			continue;

		// Skip this client if there is a filter on it
		bool skip_client = false;
		for(unsigned int j = 0; j < excludeClients; j++)
		{
			cJSON *item = cJSON_GetArrayItem(config.webserver.api.excludeClients.v.json, j);
			if(strcmp(getstr(client->ippos), item->valuestring) == 0 ||
			   strcmp(getstr(client->namepos), item->valuestring) == 0)
			{
				skip_client = true;
				break;
			}
		}
		if(skip_client)
			continue;

		// Hidden client, probably due to privacy level. Skip this in the top lists
		if(strcmp(getstr(client->ippos), HIDDEN_CLIENT) == 0)
			continue;

		// Get client IP and name
		const char *client_ip = getstr(client->ippos);
		const char *client_name = getstr(client->namepos);

		// Return this client if the client made at least one query
		// within the most recent 24 hours
		if(client_count > 0)
		{
			cJSON *client_item = JSON_NEW_OBJECT();
			JSON_REF_STR_IN_OBJECT(client_item, "name", client_name);
			JSON_REF_STR_IN_OBJECT(client_item, "ip", client_ip);
			JSON_ADD_NUMBER_TO_OBJECT(client_item, "count", client_count);
			JSON_ADD_ITEM_TO_ARRAY(top_clients, client_item);
			n++;
		}

		if(n == count)
			break;
	}
	// Free temporary array
	free(temparray);

	cJSON *json = JSON_NEW_OBJECT();
	JSON_ADD_ITEM_TO_OBJECT(json, "clients", top_clients);

	const int blocked_count = get_blocked_count();
	JSON_ADD_NUMBER_TO_OBJECT(json, "blocked_queries", blocked_count);
	JSON_ADD_NUMBER_TO_OBJECT(json, "total_queries", counters->queries);
	JSON_SEND_OBJECT_UNLOCK(json);
}


int api_stats_upstreams(struct ftl_conn *api)
{
	unsigned int totalcount = 0;
	const int upstreams = counters->upstreams;
	int *temparray = calloc(2*upstreams, sizeof(int));
	if(temparray == NULL)
	{
		log_err("Memory allocation failed in api_stats_upstreams()");
		return 0;
	}

	// Lock shared memory
	lock_shm();

	for(int upstreamID = 0; upstreamID < upstreams; upstreamID++)
	{
		// Get upstream pointer
		const upstreamsData* upstream = getUpstream(upstreamID, true);
		if(upstream == NULL)
			continue;

		temparray[2*upstreamID + 0] = upstreamID;
		temparray[2*upstreamID + 1] = upstream->count;
		totalcount += upstream->count;
	}

	// Sort temporary array in descending order
	qsort(temparray, upstreams, sizeof(int[2]), cmpdesc);

	// Loop over available forward destinations
	cJSON *top_upstreams = JSON_NEW_ARRAY();
	for(int i = -2; i < upstreams; i++)
	{
		int count = 0;
		const char* ip, *name;
		int port = -1;
		double responsetime = 0.0, uncertainty = 0.0;

		if(i == -2)
		{
			// Blocked queries (local lists)
			ip = "blocklist";
			name = ip;
			count = get_blocked_count();
		}
		else if(i == -1)
		{
			// Local cache
			ip = "cache";
			name = ip;
			count = get_cached_count();
		}
		else
		{
			// Regular upstream destination
			// Get sorted indices
			const int upstreamID = temparray[2*i + 0];

			// Get upstream pointer
			const upstreamsData *upstream = getUpstream(upstreamID, true);
			if(upstream == NULL)
				continue;

			// Get IP and host name of upstream destination if available
			ip = getstr(upstream->ippos);
			name = getstr(upstream->namepos);
			port = upstream->port;

			// Get percentage
			count = upstream->count;

			// Compute average response time and uncertainty (unit: seconds)
			if(upstream->responses > 0)
			{
				// Simple average of the response times
				responsetime = upstream->rtime / upstream->responses;
			}
			if(upstream->responses > 1)
			{
				// The actual value will be somewhere in a neighborhood around the mean value.
				// This neighborhood of values is the uncertainty in the mean.
				uncertainty = sqrt(upstream->rtuncertainty / upstream->responses / (upstream->responses-1));
			}
		}

		// Send data:
		// - always if i < 0 (special upstreams: blocklist and cache)
		// - only if there are any queries for all others (i > 0)
		if(count > 0 || i < 0)
		{
			cJSON *upstream = JSON_NEW_OBJECT();
			JSON_REF_STR_IN_OBJECT(upstream, "ip", ip);
			JSON_REF_STR_IN_OBJECT(upstream, "name", name);
			JSON_ADD_NUMBER_TO_OBJECT(upstream, "port", port);
			JSON_ADD_NUMBER_TO_OBJECT(upstream, "count", count);
			cJSON *statistics = JSON_NEW_OBJECT();
			JSON_ADD_NUMBER_TO_OBJECT(statistics, "response", responsetime);
			JSON_ADD_NUMBER_TO_OBJECT(statistics, "variance", uncertainty);
			JSON_ADD_ITEM_TO_OBJECT(upstream, "statistics", statistics);
			JSON_ADD_ITEM_TO_ARRAY(top_upstreams, upstream);
		}
	}

	// Free temporary array
	free(temparray);

	cJSON *json = JSON_NEW_OBJECT();
	JSON_ADD_ITEM_TO_OBJECT(json, "upstreams", top_upstreams);
	const int forwarded_count = get_forwarded_count();
	JSON_ADD_NUMBER_TO_OBJECT(json, "forwarded_queries", forwarded_count);
	JSON_ADD_NUMBER_TO_OBJECT(json, "total_queries", counters->queries);
	JSON_SEND_OBJECT_UNLOCK(json);
}

int api_stats_query_types(struct ftl_conn *api)
{
	lock_shm();

	cJSON *types = JSON_NEW_OBJECT();
	int ret = get_query_types_obj(api, types);
	if(ret != 0)
	{
		unlock_shm();
		return ret;
	}

	cJSON *json = JSON_NEW_OBJECT();
	JSON_ADD_ITEM_TO_OBJECT(json, "types", types);

	// Send response
	JSON_SEND_OBJECT_UNLOCK(json);
}

int api_stats_recentblocked(struct ftl_conn *api)
{
	// Exit before processing any data if requested via config setting
	if(config.misc.privacylevel.v.privacy_level >= PRIVACY_HIDE_DOMAINS)
	{
		// Minimum structure is
		// {"blocked":[]}
		cJSON *json = JSON_NEW_OBJECT();
		cJSON *blocked = JSON_NEW_ARRAY();
		JSON_ADD_ITEM_TO_OBJECT(json, "blocked", blocked);
		JSON_SEND_OBJECT(json);
	}

	unsigned int count = 1;
	if(api->request->query_string != NULL)
	{
		// Does the user request a non-default number of replies?
		// Note: We do not accept zero query requests here
		get_uint_var(api->request->query_string, "count", &count);
	}

	// Lock shared memory
	lock_shm();

	// Find most recently blocked query
	unsigned int found = 0;
	cJSON *blocked = JSON_NEW_ARRAY();
	for(int queryID = counters->queries - 1; queryID > 0 ; queryID--)
	{
		const queriesData* query = getQuery(queryID, true);
		if(query == NULL)
			continue;

		if(query->flags.blocked)
		{
			// Ask subroutine for domain. It may return "hidden" depending on
			// the privacy settings at the time the query was made
			const char *domain = getDomainString(query);
			if(domain == NULL)
				continue;

			JSON_REF_STR_IN_ARRAY(blocked, domain);

			// Only count when added successfully
			found++;
		}

		if(found >= count)
			break;
	}

	cJSON *json = JSON_NEW_OBJECT();
	JSON_ADD_ITEM_TO_OBJECT(json, "blocked", blocked);
	JSON_SEND_OBJECT_UNLOCK(json);
}<|MERGE_RESOLUTION|>--- conflicted
+++ resolved
@@ -137,18 +137,6 @@
 
 int api_stats_top_domains(struct ftl_conn *api)
 {
-<<<<<<< HEAD
-	int count = 10;
-	const int domains = counters->domains;
-	int *temparray = calloc(2*domains, sizeof(int));
-	if(temparray == NULL)
-	{
-		log_err("Memory allocation failed in %s()", __FUNCTION__);
-		return 0;
-	}
-
-=======
->>>>>>> 933e6f60
 	// Exit before processing any data if requested via config setting
 	if(config.misc.privacylevel.v.privacy_level >= PRIVACY_HIDE_DOMAINS)
 	{
@@ -174,6 +162,7 @@
 		log_err("Memory allocation failed in %s()", __FUNCTION__);
 		return 0;
 	}
+
 
 	bool blocked = false; // Can be overwritten by query string
 	int count = 10;
