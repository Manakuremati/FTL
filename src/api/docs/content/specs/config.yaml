openapi: 3.0.2
components:
  paths:
    config:
      get:
        summary: Get current configuration of your Pi-hole
        tags:
          - "Pi-hole Configuration"
        operationId: "get_config"
        description: |
          This API hook returns infos about the config of your Pi-hole.
        parameters:
          - $ref: 'config.yaml#/components/parameters/detailed'
        responses:
          '200':
            description: OK
            content:
              application/json:
                schema:
                  allOf:
                    - $ref: 'config.yaml#/components/schemas/config'
                    - $ref: 'common.yaml#/components/schemas/took'
                examples:
                  config:
                    $ref: 'config.yaml#/components/examples/config'
          '401':
            description: Unauthorized
            content:
              application/json:
                schema:
                  allOf:
                    - $ref: 'common.yaml#/components/errors/unauthorized'
                    - $ref: 'common.yaml#/components/schemas/took'
      patch:
        summary: Change configuration of your Pi-hole
        tags:
          - "Pi-hole Configuration"
        operationId: "patch_config"
        description: |
          This API hook allows to modify the config of your Pi-hole. This endpoint supports changing multiple properties at once when you specify several in the payload. See examples below.
        requestBody:
          description: Callback payload
          content:
            application/json:
              schema:
                allOf:
                  - $ref: 'config.yaml#/components/schemas/config'
                  - $ref: 'common.yaml#/components/schemas/took'
              examples:
                config_one:
                  $ref: 'config.yaml#/components/examples/config_one'
                config_two:
                  $ref: 'config.yaml#/components/examples/config_two'
                config:
                  $ref: 'config.yaml#/components/examples/config'
        responses:
          '200':
            description: OK
            content:
              application/json:
                schema:
                  allOf:
                    - $ref: 'config.yaml#/components/schemas/config'
                    - $ref: 'common.yaml#/components/schemas/took'
                examples:
                  config:
                    $ref: 'config.yaml#/components/examples/config'
          '401':
            description: Unauthorized
            content:
              application/json:
                schema:
                  allOf:
                    - $ref: 'common.yaml#/components/errors/unauthorized'
                    - $ref: 'common.yaml#/components/schemas/took'
    config_elem:
      get:
        summary: Get specific part of current configuration of your Pi-hole
        tags:
          - "Pi-hole Configuration"
        operationId: "get_config_elem"
        description: |
          This API hook returns infos about the requested subset of your Pi-hole's configuration.
          The response will be a filtered JSON object and a subset of the full `GET /config` response.
        parameters:
          - $ref: 'config.yaml#/components/parameters/detailed'
          - $ref: 'config.yaml#/components/parameters/element'
        responses:
          '200':
            description: OK
          '401':
            description: Unauthorized
            content:
              application/json:
                schema:
                  allOf:
                    - $ref: 'common.yaml#/components/errors/unauthorized'
                    - $ref: 'common.yaml#/components/schemas/took'
    config_elem_value:
      put:
        summary: Add config array item
        tags:
          - "Pi-hole Configuration"
        operationId: "add_array_item"
        description: |
          *Note:* There will be no content on success.
        parameters:
          - $ref: 'config.yaml#/components/parameters/element'
          - $ref: 'config.yaml#/components/parameters/value'
        responses:
          '201':
            description: Item created
          '400':
            description: Bad request
            content:
              application/json:
                schema:
                  allOf:
                    - $ref: 'common.yaml#/components/errors/bad_request'
                    - $ref: 'common.yaml#/components/schemas/took'
                examples:
                  invalid_path_depth:
                    $ref: 'config.yaml#/components/examples/errors/bad_request/invalid_path_depth'
                  item_already_present:
                    $ref: 'config.yaml#/components/examples/errors/bad_request/item_already_present'
          '401':
            description: Unauthorized
            content:
              application/json:
                schema:
                  allOf:
                    - $ref: 'common.yaml#/components/errors/unauthorized'
                    - $ref: 'common.yaml#/components/schemas/took'
      delete:
        summary: Delete config array item
        tags:
          - "Pi-hole Configuration"
        operationId: "delete_array_item"
        description: |
          *Note:* There will be no content on success.
        parameters:
          - $ref: 'config.yaml#/components/parameters/element'
          - $ref: 'config.yaml#/components/parameters/value'
        responses:
          '204':
            description: Item deleted
          '404':
            description: Item not found
            content:
              application/json:
                schema:
                  $ref: 'common.yaml#/components/schemas/took'
          '400':
            description: Bad request
            content:
              application/json:
                schema:
                  allOf:
                    - $ref: 'common.yaml#/components/errors/bad_request'
                    - $ref: 'common.yaml#/components/schemas/took'
                examples:
                  invalid_path_depth:
                    $ref: 'config.yaml#/components/examples/errors/bad_request/invalid_path_depth'
                  item_already_present:
                    $ref: 'config.yaml#/components/examples/errors/bad_request/item_already_present'
          '401':
            description: Unauthorized
            content:
              application/json:
                schema:
                  allOf:
                    - $ref: 'common.yaml#/components/errors/unauthorized'
                    - $ref: 'common.yaml#/components/schemas/took'

  schemas:
    config:
      type: object
      properties:
        config:
          type: object
          properties:
            dns:
              type: object
              properties:
                upstreams:
                  type: array
                  items:
                    type: string
                CNAMEdeepInspect:
                  type: boolean
                blockESNI:
                  type: boolean
                EDNS0ECS:
                  type: boolean
                ignoreLocalhost:
                  type: boolean
                showDNSSEC:
                  type: boolean
                analyzeOnlyAandAAAA:
                  type: boolean
                piholePTR:
                  type: string
                replyWhenBusy:
                  type: string
                blockTTL:
                  type: integer
                hosts:
                  type: array
                  items:
                    type: string
                domainNeeded:
                  type: boolean
                expandHosts:
                  type: boolean
                domain:
                  type: string
                bogusPriv:
                  type: boolean
                dnssec:
                  type: boolean
                interface:
                  type: string
                hostRecord:
                  type: string
                listeningMode:
                  type: string
                queryLogging:
                  type: boolean
                cnameRecords:
                  type: array
                  items:
                    type: string
                port:
                  type: integer
                cache:
                  type: object
                  properties:
                    size:
                      type: integer
                    optimizer:
                      type: integer
                    upstreamBlockedTTL:
                      type: integer
                revServers:
                  type: array
                  items:
                    type: string
                blocking:
                  type: object
                  properties:
                    active:
                      type: boolean
                    mode:
                      type: string
                    edns:
                      type: string
                specialDomains:
                  type: object
                  properties:
                    mozillaCanary:
                      type: boolean
                    iCloudPrivateRelay:
                      type: boolean
                reply:
                  type: object
                  properties:
                    host:
                      type: object
                      properties:
                        force4:
                          type: boolean
                        force6:
                          type: boolean
                        IPv4:
                          type: string
                          x-format: ipv4
                        IPv6:
                          type: string
                          x-format: ipv6
                    blocking:
                      type: object
                      properties:
                        force4:
                          type: boolean
                        force6:
                          type: boolean
                        IPv4:
                          type: string
                          x-format: ipv4
                        IPv6:
                          type: string
                          x-format: ipv6
                rateLimit:
                  type: object
                  properties:
                    count:
                      type: integer
                    interval:
                      type: integer
            dhcp:
              type: object
              properties:
                active:
                  type: boolean
                start:
                  type: string
                  x-format: ipv4
                end:
                  type: string
                  x-format: ipv4
                router:
                  type: string
                  x-format: ipv4
                netmask:
                  type: string
                  x-format: ipv4
                leaseTime:
                  type: string
                ipv6:
                  type: boolean
                rapidCommit:
                  type: boolean
                multiDNS:
                  type: boolean
                logging:
                  type: boolean
                ignoreUnknownClients:
                  type: boolean
                hosts:
                  type: array
                  items:
                    type: string
            ntp:
              type: object
              properties:
                ipv4:
                  type: object
                  properties:
                    active:
                      type: boolean
                    address:
                      type: string
                      x-format: ipv4
                ipv6:
                  type: object
                  properties:
                    active:
                      type: boolean
                    address:
                      type: string
                      x-format: ipv6
                sync:
                  type: object
                  properties:
                    active:
                      type: boolean
                    server:
                      type: string
                    interval:
                      type: integer
                    count:
                      type: integer
                    rtc:
                      type: object
                      properties:
                        set:
                          type: boolean
                        device:
                          type: string
                        utc:
                          type: boolean
            resolver:
              type: object
              properties:
                resolveIPv4:
                  type: boolean
                resolveIPv6:
                  type: boolean
                networkNames:
                  type: boolean
                refreshNames:
                  type: string
            database:
              type: object
              properties:
                DBimport:
                  type: boolean
                maxDBdays:
                  type: integer
                DBinterval:
                  type: integer
                useWAL:
                  type: boolean
                network:
                  type: object
                  properties:
                    parseARPcache:
                      type: boolean
                    expire:
                      type: integer
            webserver:
              type: object
              properties:
                domain:
                  type: string
                acl:
                  type: string
                port:
                  type: string
                session:
                  type: object
                  properties:
                    timeout:
                      type: integer
                    restore:
                      type: boolean
                tls:
                  type: object
                  properties:
                    cert:
                      type: string
                paths:
                  type: object
                  properties:
                    webroot:
                      type: string
                    webhome:
                      type: string
                interface:
                  type: object
                  properties:
                    boxed:
                      type: boolean
                    theme:
                      type: string
                api:
                  type: object
                  properties:
                    max_sessions:
                      type: integer
                    prettyJSON:
                      type: boolean
                    password:
                      description: |
                        *Note:* Special write-only property used to change the password via the API.
                      type: string
                    pwhash:
                      type: string
                    totp_secret:
                      type: string
                    app_pwhash:
                      type: string
                    app_sudo:
                      type: boolean
                    cli_pw:
                      type: boolean
                    excludeClients:
                      type: array
                      items:
                        type: string
                    excludeDomains:
                      type: array
                      items:
                        type: string
                    maxHistory:
                      type: integer
                    maxClients:
                      type: integer
                    client_history_global_max:
                      type: boolean
                    allow_destructive:
                      type: boolean
                    temp:
                      type: object
                      properties:
                        limit:
                          type: number
                        unit:
                          type: string
            files:
              type: object
              properties:
                pid:
                  type: string
                database:
                  type: string
                gravity:
                  type: string
                gravity_tmp:
                  type: string
                macvendor:
                  type: string
                setupVars:
                  type: string
                pcap:
                  type: string
                log:
                  type: object
                  properties:
                    ftl:
                      type: string
                    dnsmasq:
                      type: string
                    webserver:
                      type: string
            misc:
              type: object
              properties:
                nice:
                  type: integer
                delay_startup:
                  type: integer
<<<<<<< HEAD
=======
                addr2line:
                  type: boolean
                etc_dnsmasq_d:
                  type: boolean
>>>>>>> 848367fa
                privacylevel:
                  type: integer
                dnsmasq_lines:
                  type: array
                  items:
                    type: string
                extraLogging:
                  type: boolean
                readOnly:
                  type: boolean
                check:
                  type: object
                  properties:
                    load:
                      type: boolean
                    shmem:
                      type: integer
                    disk:
                      type: integer
            debug:
              type: object
              properties:
                database:
                  type: boolean
                networking:
                  type: boolean
                locks:
                  type: boolean
                queries:
                  type: boolean
                flags:
                  type: boolean
                shmem:
                  type: boolean
                gc:
                  type: boolean
                arp:
                  type: boolean
                regex:
                  type: boolean
                api:
                  type: boolean
                tls:
                  type: boolean
                overtime:
                  type: boolean
                status:
                  type: boolean
                caps:
                  type: boolean
                dnssec:
                  type: boolean
                vectors:
                  type: boolean
                resolver:
                  type: boolean
                edns0:
                  type: boolean
                clients:
                  type: boolean
                aliasclients:
                  type: boolean
                events:
                  type: boolean
                helper:
                  type: boolean
                config:
                  type: boolean
                inotify:
                  type: boolean
                webserver:
                  type: boolean
                extra:
                  type: boolean
                reserved:
                  type: boolean
                ntp:
                  type: boolean
                all:
                  type: boolean
    topics:
      type: object
      properties:
        topics:
          type: array
          items:
            type: object
            properties:
              name:
                type: string
                description: The name of the topic
              title:
                type: string
                description: The tab title of the topic
              description:
                type: string
                description: A human-readable description of the topic
    server:
      type: object
      properties:
        server:
          type: array
          items:
            type: object
            properties:
              name:
                type: string
                description: Human-readable name of this server
              v4:
                type: array
                description: Array of IPv4 addresses (if any)
                items:
                  type: string
              v6:
                type: array
                description: Array of IPv6 addresses (if any)
                items:
                  type: string

  examples:
    config:
      summary: The entire configuration
      value:
        config:
          dns:
            upstreams: [ "127.0.0.1#5353", "8.8.8.8" ]
            CNAMEdeepInspect: true
            blockESNI: true
            EDNS0ECS: true
            ignoreLocalhost: false
            showDNSSEC: true
            analyzeOnlyAandAAAA: false
            piholePTR: PI.HOLE
            replyWhenBusy: ALLOW
            blockTTL: 2
            hosts:
              - "192.168.2.123 mymusicbox"
            domainNeeded: true
            expandHosts: true
            domain: "lan"
            bogusPriv: true
            dnssec: true
            interface: "eth0"
            hostRecord: ""
            listeningMode: "local"
            queryLogging: true
            cnameRecords:
              - "*.example.com,default.example.com"
              - "hourly.yetanother.com,yetanother.com,3600"
            port: 53
            cache:
              size: 10000
              optimizer: 3600
              upstreamBlockedTTL: 86400
            revServers:
              - "true,192.168.0.0/24,192.168.0.1,lan"
            blocking:
              active: true
              mode: 'NULL'
              edns: 'NONE'
            specialDomains:
              mozillaCanary: true
              iCloudPrivateRelay: true
            reply:
              host:
                force4: false
                force6: false
                IPv4: 0.0.0.0
                IPv6: "::"
              blocking:
                force4: false
                force6: false
                IPv4: 0.0.0.0
                IPv6: "::"
            rateLimit:
              count: 0
              interval: 0
          dhcp:
            active: false
            start: "192.168.0.10"
            end: "192.168.0.250"
            router: "192.168.0.1"
            netmask: "0.0.0.0"
            leaseTime: "24h"
            ipv6: false
            rapidCommit: false
            multiDNS: false
            logging: false
            ignoreUnknownClients: false
            hosts:
              - "11:22:33:44:55:66,192.168.1.123"
              - "11:22:33:44:55:67,192.168.1.124,hostname"
          ntp:
            ipv4:
              active: true
              address: ""
            ipv6:
              active: true
              address: ""
            sync:
              active: true
              server: "pool.ntp.org"
              interval: 3600
              count: 8
              rtc:
                set: true
                device: ""
                utc: true
          resolver:
            resolveIPv4: true
            resolveIPv6: true
            networkNames: true
            refreshNames: IPV4_ONLY
          database:
            DBimport: true
            maxDBdays: 365
            DBinterval: 60
            useWAL: true
            network:
              parseARPcache: true
              expire: 365
          webserver:
            domain: pi.hole
            acl: "+0.0.0.0/0,::/0"
            port: 80,[::]:80
            session:
              timeout: 300
              restore: true
            tls:
              cert: "/etc/pihole/tls.pem"
            paths:
              webroot: "/var/www/html"
              webhome: "/admin/"
            interface:
              boxed: true
              theme: "default-darker"
            api:
              max_sessions: 16
              prettyJSON: false
              password: "********"
              pwhash: ''
              totp_secret: ''
              app_pwhash: ''
              app_sudo: false
              cli_pw: true
              excludeClients: [ '1\.2\.3\.4', 'localhost', 'fe80::345' ]
              excludeDomains: [ 'google\\.de', 'pi-hole\.net' ]
              maxHistory: 86400
              maxClients: 10
              client_history_global_max: true
              allow_destructive: true
              temp:
                limit: 60.0
                unit: "C"
          files:
            pid: "/run/pihole-FTL.pid"
            database: "/etc/pihole/pihole-FTL.db"
            gravity: "/etc/pihole/gravity.db"
            gravity_tmp: "/tmp"
            macvendor: "/etc/pihole/macvendor.db"
            setupVars: "/etc/pihole/setupVars.conf"
            pcap: ""
            log:
              ftl: "/var/log/pihole/FTL.log"
              dnsmasq: "/var/log/pihole/pihole.log"
              webserver: "/var/log/pihole/webserver.log"
          misc:
            nice: -10
            delay_startup: 10
            privacylevel: 0
            etc_dnsmasq_d: false
            dnsmasq_lines: [ ]
            extraLogging: false
            readOnly: false
            check:
              load: true
              shmem: 90
              disk: 90
          debug:
            database: false
            networking: false
            locks: false
            queries: false
            flags: false
            shmem: false
            gc: false
            arp: false
            regex: false
            api: false
            tls: false
            overtime: false
            status: false
            caps: false
            dnssec: false
            vectors: false
            resolver: false
            edns0: false
            clients: false
            aliasclients: false
            events: false
            helper: false
            config: false
            inotify: false
            webserver: false
            extra: false
            reserved: false
            ntp: false
            all: false
    config_one:
      summary: One option
      value:
        config:
          dns:
            CNAMEdeepInspect: true
    config_two:
      summary: Two options
      value:
        config:
          dns:
            specialDomains:
              mozillaCanary: true
          misc:
            nice: -10
    topics:
      summary: All topics
      value:
        topics:
          - name: dns
            title: DNS
            description: DNS settings
          - name: dhcp
            title: DHCP
            description: DHCP settings
    server:
      summary: Several servers being suggested
      value:
        server:
          - name: Google (ECS, DNSSEC)
            v4: ["8.8.8.8", "8.8.4.4"]
            v6: ["2001:4860:4860:0:0:0:0:8888","2001:4860:4860:0:0:0:0:8844"]
          - name: OpenDNS (ECS, DNSSEC)
            v4: ["208.67.222.222", "208.67.220.220"]
            v6: ["2620:119:35::35","2620:119:53::53"]
    errors:
      bad_request:
        invalid_path_depth:
          summary: Invalid path
          value:
            error:
              key: "bad_request"
              message: "Invalid path depth"
              hint: "Use, e.g., DELETE /config/dnsmasq/upstreams/127.0.0.1 to remove \"127.0.0.1\" from config.dns.upstreams"
        item_already_present:
          summary: Item to be added exists already
          value:
            error:
              key: "bad_request"
              message: "Item already present"
              hint: "Uniqueness of items is enforced"
  parameters:
    detailed:
      name: detailed
      in: query
      description: Return detailed information about the configuration
      required: false
      schema:
        type: boolean
        default: false
        example: false
    element:
      in: path
      name: element
      schema:
        type: string
      required: true
      description: config element
      example: "dnsmasq/upstreams"
    value:
      in: path
      name: value
      schema:
        type: string
      required: true
      description: config value
      example: "8.8.8.8"<|MERGE_RESOLUTION|>--- conflicted
+++ resolved
@@ -510,13 +510,10 @@
                   type: integer
                 delay_startup:
                   type: integer
-<<<<<<< HEAD
-=======
                 addr2line:
                   type: boolean
                 etc_dnsmasq_d:
                   type: boolean
->>>>>>> 848367fa
                 privacylevel:
                   type: integer
                 dnsmasq_lines:
