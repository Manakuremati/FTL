--- conflicted
+++ resolved
@@ -26,15 +26,11 @@
 # SQLITE_OMIT_PROGRESS_CALLBACK: The progress handler callback counter must be checked in the inner loop of the bytecode engine. By omitting this interface, a single conditional is removed from the inner loop of the bytecode engine, helping SQL statements to run slightly faster.
 # SQLITE_DEFAULT_FOREIGN_KEYS=1: This macro determines whether enforcement of foreign key constraints is enabled or disabled by default for new database connections.
 # SQLITE_DQS=0: This setting disables the double-quoted string literal misfeature.
-<<<<<<< HEAD
+# SQLITE_ENABLE_DBPAGE_VTAB: Enables the SQLITE_DBPAGE virtual table. Warning: writing to the SQLITE_DBPAGE virtual table can very easily cause unrecoverably database corruption.
 # SQLITE_TEMP_STORE=2: Store temporary tables in memory for reduced IO and higher performance (can be overwritten by the user at runtime).
 # SQLITE_DEFAULT_CACHE_SIZE=-8000: Set SQLite3's cache to 8MB (instead of 2MB which is the default)
 # SQLITE_USE_URI=1: The advantage of using a URI filename is that query parameters on the URI can be used to control details of the newly created database connection.
-set(SQLITE_DEFINES "-DSQLITE_OMIT_LOAD_EXTENSION -DSQLITE_DEFAULT_MEMSTATUS=0 -DSQLITE_OMIT_DEPRECATED -DSQLITE_OMIT_PROGRESS_CALLBACK -DSQLITE_DEFAULT_FOREIGN_KEYS=1 -DSQLITE_DQS=0 -DSQLITE_TEMP_STORE=2 -DSQLITE_DEFAULT_CACHE_SIZE=-8000 -DSQLITE_USE_URI=1")
-=======
-# SQLITE_ENABLE_DBPAGE_VTAB: Enables the SQLITE_DBPAGE virtual table. Warning: writing to the SQLITE_DBPAGE virtual table can very easily cause unrecoverably database corruption.
-set(SQLITE_DEFINES "-DSQLITE_OMIT_LOAD_EXTENSION -DSQLITE_DEFAULT_MEMSTATUS=0 -DSQLITE_OMIT_DEPRECATED -DSQLITE_OMIT_PROGRESS_CALLBACK -DSQLITE_DEFAULT_FOREIGN_KEYS=1 -DSQLITE_DQS=0 -DSQLITE_ENABLE_DBPAGE_VTAB")
->>>>>>> 77b578ed
+set(SQLITE_DEFINES "-DSQLITE_OMIT_LOAD_EXTENSION -DSQLITE_DEFAULT_MEMSTATUS=0 -DSQLITE_OMIT_DEPRECATED -DSQLITE_OMIT_PROGRESS_CALLBACK -DSQLITE_DEFAULT_FOREIGN_KEYS=1 -DSQLITE_DQS=0 -DSQLITE_ENABLE_DBPAGE_VTAB -DSQLITE_TEMP_STORE=2 -DSQLITE_DEFAULT_CACHE_SIZE=-8000 -DSQLITE_USE_URI=1")
 
 # Code hardening and debugging improvements
 # -fstack-protector-strong: The program will be resistant to having its stack overflowed
