/* Pi-hole: A black hole for Internet advertisements
*  (c) 2017 Pi-hole, LLC (https://pi-hole.net)
*  Network-wide ad blocking via your own hardware.
*
*  FTL Engine
*  DNS Client Implementation
*
*  This file is copyright under the latest version of the EUPL.
*  Please see LICENSE file for your rights under this license. */

#include "FTL.h"

// Resolve new client and upstream server host names
// once every minute
#define RESOLVE_INTERVAL 60

// Re-resolve client names
// once every hour
#define RERESOLVE_INTERVAL 3600

char *resolveHostname(const char *addr)
{
	// Get host name
	struct hostent *he = NULL;
	char *hostname = NULL;;
	bool IPv6 = false;

	// Check if this is a hidden client
	// if so, return "hidden" as hostname
	if(strcmp(addr, "0.0.0.0") == 0)
	{
		hostname = strdup("hidden");
		//if(hostname == NULL) return NULL;
		return hostname;
	}

	// Test if we want to resolve an IPv6 address
	if(strstr(addr,":") != NULL)
	{
		IPv6 = true;
	}

	if(IPv6 && config.resolveIPv6) // Resolve IPv6 address only if requested
	{
		struct in6_addr ipaddr;
		inet_pton(AF_INET6, addr, &ipaddr);
		he = gethostbyaddr(&ipaddr, sizeof ipaddr, AF_INET6);
	}
	else if(!IPv6 && config.resolveIPv4) // Resolve IPv4 address only if requested
	{
		struct in_addr ipaddr;
		inet_pton(AF_INET, addr, &ipaddr);
		he = gethostbyaddr(&ipaddr, sizeof ipaddr, AF_INET);
	}

	if(he == NULL)
	{
		// No hostname found
		hostname = strdup("");
		//if(hostname == NULL) return NULL;
	}
	else
	{
		// Return hostname copied to new memory location
		hostname = strdup(he->h_name);
		if(hostname == NULL) return NULL;
		// Convert hostname to lower case
		strtolower(hostname);
	}
	return hostname;
}

// Resolve client host names
void resolveClients(bool onlynew)
{
<<<<<<< HEAD
	int clientID;
	for(clientID = 0; clientID < counters->clients; clientID++)
=======
	int i;
	for(i = 0; i < counters.clients; i++)
>>>>>>> da8c2765
	{
		// Memory validation
		validate_access("clients", i, true, __LINE__, __FUNCTION__, __FILE__);

		// If onlynew flag is set, we will only resolve new clients
		// If not, we will try to re-resolve all known clients
		if(onlynew && !clients[i].new)
			continue;

<<<<<<< HEAD
		// Get client hostname
		char *oldhostname = getstr(clients[clientID].namepos);
		char *newhostname = resolveHostname(getstr(clients[clientID].ippos));
		if(strlen(newhostname) > 0 && strcmp(newhostname,oldhostname) != 0)
		{
			// Store client hostname
			clients[clientID].namepos = addstr(newhostname);
			clients[clientID].new = false;
		}
		free(newhostname);
=======
		char *hostname = resolveHostname(clients[i].ip);

		enable_thread_lock();

		if(clients[i].name != NULL)
			free(clients[i].name);

		clients[i].name = hostname;
		clients[i].new = false;

		disable_thread_lock();
>>>>>>> da8c2765
	}
}

// Resolve upstream destination host names
void resolveForwardDestinations(bool onlynew)
{
	int i;
<<<<<<< HEAD
	for(i = 0; i < counters->clients; i++)
=======
	for(i = 0; i < counters.forwarded; i++)
>>>>>>> da8c2765
	{
		// Memory validation
		validate_access("forwarded", i, true, __LINE__, __FUNCTION__, __FILE__);

<<<<<<< HEAD
		// Only try to resolve new clients
		// Note that it can happen that we are not able to find hostnames but we don't
		// want to try to resolve them every minute in this case.
		if(clients[i].new)
		{
			clients[i].namepos = addstr(resolveHostname(getstr(clients[i].ippos)));
			clients[i].new = false;
		}
	}
	for(i = 0; i < counters->forwarded; i++)
=======
		// If onlynew flag is set, we will only resolve new upstream destinations
		// If not, we will try to re-resolve all known upstream destinations
		if(onlynew && !forwarded[i].new)
			continue;

		char *hostname = resolveHostname(forwarded[i].ip);

		enable_thread_lock();

		if(forwarded[i].name != NULL)
			free(forwarded[i].name);

		forwarded[i].name = hostname;
		forwarded[i].new = false;

		disable_thread_lock();
	}
}

void *DNSclient_thread(void *val)
{
	// Set thread name
	prctl(PR_SET_NAME, "DNS client", 0, 0, 0);

	while(!killed)
>>>>>>> da8c2765
	{
		// Run every minute to resolve only new clients and upstream servers
		if(time(NULL) % RESOLVE_INTERVAL == 0)
		{
			// Try to resolve new client host names (onlynew=true)
			resolveClients(true);
			// Try to resolve new upstream destination host names (onlynew=true)
			resolveForwardDestinations(true);
			// Prevent immediate re-run of this routine
			sleepms(500);
		}

		// Run every hour to update possibly changed client host names
		if(time(NULL) % RERESOLVE_INTERVAL == 0)
		{
<<<<<<< HEAD
			char *ipaddr = getstr(forwarded[i].ippos);
			char *hostname = resolveHostname(ipaddr);
			forwarded[i].namepos = addstr(hostname);
			free(hostname);
			forwarded[i].new = false;
=======
			// Try to resolve all client host names (onlynew=false)
			resolveClients(false);
			// Try to resolve all upstream destination host names (onlynew=false)
			resolveForwardDestinations(false);
			// Prevent immediate re-run of this routine
			sleepms(500);
>>>>>>> da8c2765
		}

		// Idle for 0.5 sec before checking again the time criteria
		sleepms(500);
	}

	return NULL;
}<|MERGE_RESOLUTION|>--- conflicted
+++ resolved
@@ -73,88 +73,44 @@
 // Resolve client host names
 void resolveClients(bool onlynew)
 {
-<<<<<<< HEAD
 	int clientID;
 	for(clientID = 0; clientID < counters->clients; clientID++)
-=======
-	int i;
-	for(i = 0; i < counters.clients; i++)
->>>>>>> da8c2765
 	{
 		// Memory validation
-		validate_access("clients", i, true, __LINE__, __FUNCTION__, __FILE__);
+		validate_access("clients", clientID, true, __LINE__, __FUNCTION__, __FILE__);
 
 		// If onlynew flag is set, we will only resolve new clients
 		// If not, we will try to re-resolve all known clients
-		if(onlynew && !clients[i].new)
+		if(onlynew && !clients[clientID].new)
 			continue;
-
-<<<<<<< HEAD
-		// Get client hostname
-		char *oldhostname = getstr(clients[clientID].namepos);
-		char *newhostname = resolveHostname(getstr(clients[clientID].ippos));
-		if(strlen(newhostname) > 0 && strcmp(newhostname,oldhostname) != 0)
-		{
-			// Store client hostname
-			clients[clientID].namepos = addstr(newhostname);
-			clients[clientID].new = false;
-		}
-		free(newhostname);
-=======
-		char *hostname = resolveHostname(clients[i].ip);
 
 		enable_thread_lock();
 
-		if(clients[i].name != NULL)
-			free(clients[i].name);
-
-		clients[i].name = hostname;
-		clients[i].new = false;
+		clients[clientID].namepos = addstr(resolveHostname(getstr(clients[clientID].ippos)));
+		clients[clientID].new = false;
 
 		disable_thread_lock();
->>>>>>> da8c2765
 	}
 }
 
 // Resolve upstream destination host names
 void resolveForwardDestinations(bool onlynew)
 {
-	int i;
-<<<<<<< HEAD
-	for(i = 0; i < counters->clients; i++)
-=======
-	for(i = 0; i < counters.forwarded; i++)
->>>>>>> da8c2765
+	int forwardID;
+	for(forwardID = 0; forwardID < counters->forwarded; forwardID++)
 	{
 		// Memory validation
-		validate_access("forwarded", i, true, __LINE__, __FUNCTION__, __FILE__);
+		validate_access("forwarded", forwardID, true, __LINE__, __FUNCTION__, __FILE__);
 
-<<<<<<< HEAD
-		// Only try to resolve new clients
-		// Note that it can happen that we are not able to find hostnames but we don't
-		// want to try to resolve them every minute in this case.
-		if(clients[i].new)
-		{
-			clients[i].namepos = addstr(resolveHostname(getstr(clients[i].ippos)));
-			clients[i].new = false;
-		}
-	}
-	for(i = 0; i < counters->forwarded; i++)
-=======
 		// If onlynew flag is set, we will only resolve new upstream destinations
 		// If not, we will try to re-resolve all known upstream destinations
-		if(onlynew && !forwarded[i].new)
+		if(onlynew && !forwarded[forwardID].new)
 			continue;
-
-		char *hostname = resolveHostname(forwarded[i].ip);
 
 		enable_thread_lock();
 
-		if(forwarded[i].name != NULL)
-			free(forwarded[i].name);
-
-		forwarded[i].name = hostname;
-		forwarded[i].new = false;
+		forwarded[forwardID].namepos = addstr(resolveHostname(getstr(forwarded[forwardID].ippos)));
+		forwarded[forwardID].new = false;
 
 		disable_thread_lock();
 	}
@@ -166,7 +122,6 @@
 	prctl(PR_SET_NAME, "DNS client", 0, 0, 0);
 
 	while(!killed)
->>>>>>> da8c2765
 	{
 		// Run every minute to resolve only new clients and upstream servers
 		if(time(NULL) % RESOLVE_INTERVAL == 0)
@@ -182,20 +137,12 @@
 		// Run every hour to update possibly changed client host names
 		if(time(NULL) % RERESOLVE_INTERVAL == 0)
 		{
-<<<<<<< HEAD
-			char *ipaddr = getstr(forwarded[i].ippos);
-			char *hostname = resolveHostname(ipaddr);
-			forwarded[i].namepos = addstr(hostname);
-			free(hostname);
-			forwarded[i].new = false;
-=======
 			// Try to resolve all client host names (onlynew=false)
 			resolveClients(false);
 			// Try to resolve all upstream destination host names (onlynew=false)
 			resolveForwardDestinations(false);
 			// Prevent immediate re-run of this routine
 			sleepms(500);
->>>>>>> da8c2765
 		}
 
 		// Idle for 0.5 sec before checking again the time criteria
