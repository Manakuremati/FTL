/* Pi-hole: A black hole for Internet advertisements
*  (c) 2017 Pi-hole, LLC (https://pi-hole.net)
*  Network-wide ad blocking via your own hardware.
*
*  FTL Engine
*  Argument parsing routines
*
*  This file is copyright under the latest version of the EUPL.
*  Please see LICENSE file for your rights under this license. */

// DNSMASQ COPYRIGHT
#define FTLDNS
#include "dnsmasq/dnsmasq.h"
#undef __USE_XOPEN

#include "FTL.h"
#include "args.h"
#include "version.h"
#include "memory.h"
#include "main.h"
#include "log.h"
// global variable killed
#include "signals.h"
// regex_speedtest()
#include "regex_r.h"
// init_shmem()
#include "shmem.h"
<<<<<<< HEAD
// LUA dependencies
#include "lua/ftl_lua.h"
#include <readline/history.h>
#include <wordexp.h>
=======
// run_dhcp_discover()
#include "dhcp-discover.h"
// defined in dnsmasq.c
extern void print_dnsmasq_version(void);
>>>>>>> 86d5b8a2

bool dnsmasq_debug = false;
bool daemonmode = true, cli_mode = false;
int argc_dnsmasq = 0;
const char** argv_dnsmasq = NULL;

static inline bool strEndsWith(const char *input, const char *end){
	return strcmp(input + strlen(input) - strlen(end), end) == 0;
}

void parse_args(int argc, char* argv[])
{
	bool quiet = false;
	// Regardless of any arguments, we always pass "-k" (nofork) to dnsmasq
	argc_dnsmasq = 2;
	argv_dnsmasq = calloc(argc_dnsmasq, sizeof(char*));
	argv_dnsmasq[0] = "";
	argv_dnsmasq[1] = "-k";

	bool consume_for_dnsmasq = false;
	// If the binary name is "dnsmasq" (e.g., symlink /usr/bin/dnsmasq -> /usr/bin/pihole-FTL),
	// we operate in drop-in mode and consume all arguments for the embedded dnsmasq core
	if(strEndsWith(argv[0], "dnsmasq"))
		consume_for_dnsmasq = true;

	// start from 1, as argv[0] is the executable name
	for(int i = 1; i < argc; i++)
	{
		bool ok = false;

		// Implement dnsmasq's test function, no need to prepare the entire FTL
		// environment (initialize shared memory, lead queries from long-term
		// database, ...) when the task is a simple (dnsmasq) syntax check
		if(strcmp(argv[i], "dnsmasq-test") == 0 ||
		   strcmp(argv[i], "--test") == 0)
		{
			const char *arg[2];
			arg[0] = "";
			arg[1] = "--test";
			main_dnsmasq(2, arg);
			ok = true;
		}

		// If we find "--" we collect everything behind that for dnsmasq
		if(strcmp(argv[i], "--") == 0)
		{
			// Remember that the rest is for dnsmasq ...
			consume_for_dnsmasq = true;

			// ... and skip the current argument ("--")
			continue;
		}

		// If consume_for_dnsmasq is true, we collect all remaining options for
		// dnsmasq
		if(consume_for_dnsmasq)
		{
			argc_dnsmasq = argc - i + 2;
			if(argv_dnsmasq != NULL)
				free(argv_dnsmasq);

			argv_dnsmasq = calloc(argc_dnsmasq, sizeof(const char*));
			argv_dnsmasq[0] = "";

			if(dnsmasq_debug)
				argv_dnsmasq[1] = "-d";
			else
				argv_dnsmasq[1] = "-k";

			if(dnsmasq_debug)
			{
				printf("dnsmasq options: [0]: %s\n", argv_dnsmasq[0]);
				printf("dnsmasq options: [1]: %s\n", argv_dnsmasq[1]);
			}

			int j = 2;
			while(i < argc)
			{
				argv_dnsmasq[j++] = strdup(argv[i++]);
				if(dnsmasq_debug)
					printf("dnsmasq options: [%i]: %s\n", j-1, argv_dnsmasq[j-1]);
			}

			// Return early: We have consumes all available command line arguments
			return;
		}

		// What follows beyond this point are FTL internal command line arguments

		if(strcmp(argv[i], "d") == 0 ||
		   strcmp(argv[i], "debug") == 0)
		{
			dnsmasq_debug = true;
			daemonmode = false;
			ok = true;

			// Replace "-k" by "-d" (dnsmasq_debug mode implies nofork)
			argv_dnsmasq[1] = "-d";
		}

		if(strcmp(argv[i], "test") == 0)
		{
			killed = 1;
			ok = true;
		}

		if(strcmp(argv[i], "-v") == 0 ||
		   strcmp(argv[i], "version") == 0 ||
		   strcmp(argv[i], "--version") == 0)
		{
			printf("%s\n", get_FTL_version());
			exit(EXIT_SUCCESS);
		}

<<<<<<< HEAD
		if(strcmp(argv[i], "-vv") == 0) // Extended version
		{
			printf("Pi-hole FTL: %s\n", get_FTL_version());
			printf("dnsmasq: "DNSMASQ_VERSION"  "COPYRIGHT"\n");
			printf("LUA: "LUA_COPYRIGHT"\n");
=======
		// Extended version output
		if(strcmp(argv[i], "-vv") == 0)
		{
			// Print FTL version
			printf("****************************** FTL **********************************\n");
			printf("Version:         %s\n\n", get_FTL_version());

			// Print dnsmasq version and compile time options
			print_dnsmasq_version();

			// Print SQLite3 version and compile time options
			printf("****************************** SQLite3 ******************************\n");
			printf("Version:         %s\n", sqlite3_libversion());
			printf("Compile options: ");
			unsigned int o = 0;
			const char *opt = NULL;
			while((opt = sqlite3_compileoption_get(o++)) != NULL)
			{
				if(o != 1)
					printf(" ");
				printf("%s", opt);
			}
			printf("\n");
>>>>>>> 86d5b8a2
			exit(EXIT_SUCCESS);
		}

		if(strcmp(argv[i], "-t") == 0 ||
		   strcmp(argv[i], "tag") == 0)
		{
			printf("%s\n",GIT_TAG);
			exit(EXIT_SUCCESS);
		}

		if(strcmp(argv[i], "-b") == 0 ||
		   strcmp(argv[i], "branch") == 0)
		{
			printf("%s\n",GIT_BRANCH);
			exit(EXIT_SUCCESS);
		}

		// Don't go into background
		if(strcmp(argv[i], "-f") == 0 ||
		   strcmp(argv[i], "no-daemon") == 0)
		{
			daemonmode = false;
			ok = true;
		}

		// Quiet mode
		if(strcmp(argv[i], "-q") == 0)
		{
			quiet = true;
			ok = true;
		}

		// Regex test mode
		if(strcmp(argv[i], "regex-test") == 0)
		{
			// Enable stdout printing
			cli_mode = true;
			if(argc == i + 2)
				exit(regex_test(dnsmasq_debug, quiet, argv[i + 1], NULL));
			else if(argc == i + 3)
				exit(regex_test(dnsmasq_debug, quiet, argv[i + 1], argv[i + 2]));
			else
			{
				printf("pihole-FTL: invalid option -- '%s' need either one or two parameters\nTry '%s --help' for more information\n", argv[i], argv[0]);
				exit(EXIT_FAILURE);
			}
		}

		// Regex test mode
		if(strcmp(argv[i], "dhcp-discover") == 0)
		{
			// Enable stdout printing
			cli_mode = true;
			exit(run_dhcp_discover());
		}

		// List of implemented arguments
		if(strcmp(argv[i], "-h") == 0 || strcmp(argv[i], "help") == 0 || strcmp(argv[i], "--help") == 0)
		{
			printf("pihole-FTL - The Pi-hole FTL engine\n\n");
			printf("Usage:    sudo service pihole-FTL <action>\n");
			printf("where '<action>' is one of start / stop / restart\n\n");
			printf("Available arguments:\n");
			printf("\t    debug           More verbose logging,\n");
			printf("\t                    don't go into daemon mode\n");
			printf("\t    test            Don't start pihole-FTL but\n");
			printf("\t                    instead quit immediately\n");
			printf("\t-v, version         Return FTL version\n");
			printf("\t-vv                 Return more version information\n");
			printf("\t-t, tag             Return git tag\n");
			printf("\t-b, branch          Return git branch\n");
			printf("\t-f, no-daemon       Don't go into daemon mode\n");
			printf("\t-h, help            Display this help and exit\n");
			printf("\tdnsmasq-test        Test syntax of dnsmasq's\n");
			printf("\t                    config files and exit\n");
			printf("\tregex-test str      Test str against all regular\n");
			printf("\t                    expressions in the database\n");
			printf("\tregex-test str rgx  Test str against regular expression\n");
			printf("\t                    given by rgx\n");
<<<<<<< HEAD
			printf("\t--lua, lua          FTL's lua interpreter\n");
			printf("\t--luac, luac        FTL's lua compiler\n");
=======
			printf("\tdhcp-discover       Discover DHCP servers in the local\n");
			printf("\t                    network\n");
>>>>>>> 86d5b8a2
			printf("\n\nOnline help: https://github.com/pi-hole/FTL\n");
			exit(EXIT_SUCCESS);
		}

		// Return success error code on this undocumented flag
		if(strcmp(argv[i], "--resolver") == 0)
		{
			printf("True\n");
			exit(EXIT_SUCCESS);
		}

		// Expose internal lua interpreter
		if(strcmp(argv[i], "lua") == 0 ||
		   strcmp(argv[i], "--lua") == 0)
		{
			if(argc == i + 1) // No arguments after this one
				printf("Pi-hole FTL %s\n", get_FTL_version());
#if defined(LUA_USE_READLINE)
			wordexp_t word;
			wordexp(LUA_HISTORY_FILE, &word, WRDE_NOCMD);
			const char *history_file = NULL;
			if(word.we_wordc == 1)
			{
				history_file = word.we_wordv[0];
				const int ret_r = read_history(history_file);
				if(debug)
					printf("FTL hint: Reading history: %s = %i (%s)\n", history_file, ret_r, ret_r == 0 ? "success" : strerror(ret_r));

				// The history file may not exist, try to create an empty one in this case
				if(ret_r == ENOENT)
				{
					printf("FTL hint: Creating new history: %s\n", history_file);
					FILE *history = fopen(history_file, "w");
					if(history != NULL)
						fclose(history);
				}
			}
#endif
			const int ret = lua_main(argc - i, &argv[i]);
#if defined(LUA_USE_READLINE)
			if(history_file != NULL)
			{
				const int ret_w = write_history(history_file);
				if(debug)
					printf("FTL hint: Writing history: %s = %i (%s)\n", history_file, ret_w, ret_w == 0 ? "success" : strerror(ret_w));
				wordfree(&word);
			}
#endif
			exit(ret);
		}

		// Expose internal lua compiler
		if(strcmp(argv[i], "luac") == 0 ||
		   strcmp(argv[i], "--luac") == 0)
		{
			if(argc == i + 1) // No arguments after this one
				printf("Pi-hole FTL %s\n", get_FTL_version());
			exit(luac_main(argc - i, &argv[i]));
		}

		// Complain if invalid options have been found
		if(!ok)
		{
			printf("pihole-FTL: invalid option -- '%s'\nTry '%s --help' for more information\n", argv[i], argv[0]);
			exit(EXIT_FAILURE);
		}
	}
}

// Extended SGR sequence:
//
// "\x1b[%dm"
//
// where %d is one of the following values for commonly supported colors:
//
// 0: reset colors/style
// 1: bold
// 4: underline
// 30 - 37: black, red, green, yellow, blue, magenta, cyan, and white text
// 40 - 47: black, red, green, yellow, blue, magenta, cyan, and white background
//
// https://en.wikipedia.org/wiki/ANSI_escape_code#SGR
//
#define COL_NC		"\x1b[0m"  // normal font
#define COL_BOLD	"\x1b[1m"  // bold font
#define COL_ITALIC	"\x1b[3m"  // italic font
#define COL_ULINE	"\x1b[4m"  // underline font
#define COL_GREEN	"\x1b[32m" // normal foreground color
#define COL_YELLOW	"\x1b[33m" // normal foreground color
#define COL_GRAY	"\x1b[90m" // bright foreground color
#define COL_RED		"\x1b[91m" // bright foreground color
#define COL_BLUE	"\x1b[94m" // bright foreground color
#define COL_PURPLE	"\x1b[95m" // bright foreground color
#define COL_CYAN	"\x1b[96m" // bright foreground color

static inline bool __attribute__ ((const)) is_term(void)
{
	// test whether STDOUT refers to a terminal
	return isatty(fileno(stdout)) == 1;
}

// Returns green [✓]
const char __attribute__ ((const)) *cli_tick(void)
{
	return is_term() ? "["COL_GREEN"✓"COL_NC"]" : "[✓]";
}

// Returns red [✗]
const char __attribute__ ((const)) *cli_cross(void)
{
	return is_term() ? "["COL_RED"✗"COL_NC"]" : "[✗]";
}

// Returns [i]
const char __attribute__ ((const)) *cli_info(void)
{
	return is_term() ? COL_BOLD"[i]"COL_NC : "[i]";
}

// Returns [?]
const char __attribute__ ((const)) *cli_qst(void)
{
	return "[?]";
}

// Returns green "done!""
const char __attribute__ ((const)) *cli_done(void)
{
	return is_term() ? COL_GREEN"done!"COL_NC : "done!";
}

// Sets font to bold
const char __attribute__ ((const)) *cli_bold(void)
{
	return is_term() ? COL_BOLD : "";
}

// Resets font to normal
const char __attribute__ ((const)) *cli_normal(void)
{
	return is_term() ? COL_NC : "";
}<|MERGE_RESOLUTION|>--- conflicted
+++ resolved
@@ -25,17 +25,14 @@
 #include "regex_r.h"
 // init_shmem()
 #include "shmem.h"
-<<<<<<< HEAD
 // LUA dependencies
 #include "lua/ftl_lua.h"
 #include <readline/history.h>
 #include <wordexp.h>
-=======
 // run_dhcp_discover()
 #include "dhcp-discover.h"
 // defined in dnsmasq.c
 extern void print_dnsmasq_version(void);
->>>>>>> 86d5b8a2
 
 bool dnsmasq_debug = false;
 bool daemonmode = true, cli_mode = false;
@@ -150,13 +147,6 @@
 			exit(EXIT_SUCCESS);
 		}
 
-<<<<<<< HEAD
-		if(strcmp(argv[i], "-vv") == 0) // Extended version
-		{
-			printf("Pi-hole FTL: %s\n", get_FTL_version());
-			printf("dnsmasq: "DNSMASQ_VERSION"  "COPYRIGHT"\n");
-			printf("LUA: "LUA_COPYRIGHT"\n");
-=======
 		// Extended version output
 		if(strcmp(argv[i], "-vv") == 0)
 		{
@@ -180,7 +170,8 @@
 				printf("%s", opt);
 			}
 			printf("\n");
->>>>>>> 86d5b8a2
+			printf("******************************** LUA ********************************\n");
+			printf(LUA_COPYRIGHT"\n");
 			exit(EXIT_SUCCESS);
 		}
 
@@ -260,13 +251,10 @@
 			printf("\t                    expressions in the database\n");
 			printf("\tregex-test str rgx  Test str against regular expression\n");
 			printf("\t                    given by rgx\n");
-<<<<<<< HEAD
 			printf("\t--lua, lua          FTL's lua interpreter\n");
 			printf("\t--luac, luac        FTL's lua compiler\n");
-=======
 			printf("\tdhcp-discover       Discover DHCP servers in the local\n");
 			printf("\t                    network\n");
->>>>>>> 86d5b8a2
 			printf("\n\nOnline help: https://github.com/pi-hole/FTL\n");
 			exit(EXIT_SUCCESS);
 		}
