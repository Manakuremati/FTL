--- conflicted
+++ resolved
@@ -153,46 +153,14 @@
 		return;
 
 	// Move overTime memory
-	if(config.debug & DEBUG_OVERTIME)
-	{
-<<<<<<< HEAD
-		// Move overTime memory
-		log_debug(DEBUG_OVERTIME, "moveOverTimeMemory(): Moving overTime %u - %u to 0 - %u",
-		          moveOverTime, moveOverTime+remainingSlots, remainingSlots);
-=======
-		logg("moveOverTimeMemory(): Moving overTime %u - %u to 0 - %u",
-			moveOverTime, moveOverTime+remainingSlots, remainingSlots);
-	}
->>>>>>> c5f4931c
+	log_debug(DEBUG_OVERTIME, "moveOverTimeMemory(): Moving overTime %u - %u to 0 - %u",
+	          moveOverTime, moveOverTime+remainingSlots, remainingSlots);
 
 	// Move overTime memory forward to update data structure
 	memmove(&overTime[0],
 		&overTime[moveOverTime],
 		remainingSlots*sizeof(*overTime));
 
-<<<<<<< HEAD
-		// Correct time indices of queries. This is necessary because we just moved the slot this index points to
-		for(int queryID = 0; queryID < counters->queries; queryID++)
-		{
-			// Get query pointer
-			queriesData* query = getQuery(queryID, true);
-			if(query == NULL)
-				continue;
-
-			// Check if the index would become negative if we adjusted it
-			if(((int)query->timeidx - (int)moveOverTime) < 0)
-			{
-				// This should never happen, but we print a warning if it still happens
-				// We don't do anything in this case
-				log_warn("overTime time index correction failed (%i: %u / %u)",
-				     queryID, query->timeidx, moveOverTime);
-			}
-			else
-			{
-				query->timeidx -= moveOverTime;
-			}
-		}
-=======
 	// Correct time indices of queries. This is necessary because we just moved the slot this index points to
 	for(int queryID = 0; queryID < counters->queries; queryID++)
 	{
@@ -201,7 +169,6 @@
 		if(query == NULL)
 			continue;
 	}
->>>>>>> c5f4931c
 
 	// Move client-specific overTime memory
 	for(int clientID = 0; clientID < counters->clients; clientID++)
@@ -230,14 +197,14 @@
 			sum += upstream->overTime[idx];
 		}
 		upstream->count -= sum;
-		if(config.debug & DEBUG_GC)
-			logg("Subtracted %d from total count of upstream %s:%d, new total is %d",
-			     sum, getstr(upstream->ippos), upstream->port, upstream->count);
+
+		log_debug(DEBUG_GC, "Subtracted %d from total count of upstream %s:%d, new total is %d",
+		          sum, getstr(upstream->ippos), upstream->port, upstream->count);
 
 		// Move upstream-specific overTime memory
 		memmove(&(upstream->overTime[0]),
-			&(upstream->overTime[moveOverTime]),
-			remainingSlots*sizeof(int));
+		        &(upstream->overTime[moveOverTime]),
+		        remainingSlots*sizeof(int));
 	}
 
 	// Iterate over new overTime region and initialize it
