/* dnsmasq is Copyright (c) 2000-2021 Simon Kelley

   This program is free software; you can redistribute it and/or modify
   it under the terms of the GNU General Public License as published by
   the Free Software Foundation; version 2 dated June, 1991, or
   (at your option) version 3 dated 29 June, 2007.
 
   This program is distributed in the hope that it will be useful,
   but WITHOUT ANY WARRANTY; without even the implied warranty of
   MERCHANTABILITY or FITNESS FOR A PARTICULAR PURPOSE.  See the
   GNU General Public License for more details.
     
   You should have received a copy of the GNU General Public License
   along with this program.  If not, see <http://www.gnu.org/licenses/>.
*/

#include "dnsmasq.h"
#include "../dnsmasq_interface.h"

static struct crec *cache_head = NULL, *cache_tail = NULL, **hash_table = NULL;
#ifdef HAVE_DHCP
static struct crec *dhcp_spare = NULL;
#endif
static struct crec *new_chain = NULL;
static int insert_error;
static union bigname *big_free = NULL;
static int bignames_left, hash_size;

static void make_non_terminals(struct crec *source);
static struct crec *really_insert(char *name, union all_addr *addr, unsigned short class,
				  time_t now,  unsigned long ttl, unsigned int flags);

/* type->string mapping: this is also used by the name-hash function as a mixing table. */
static const struct {
  unsigned int type;
  const char * const name;
} typestr[] = {
  { 1,   "A" },
  { 2,   "NS" },
  { 5,   "CNAME" },
  { 6,   "SOA" },
  { 10,  "NULL" },
  { 11,  "WKS" },
  { 12,  "PTR" },
  { 13,  "HINFO" },	
  { 15,  "MX" },
  { 16,  "TXT" },
  { 22,  "NSAP" },
  { 23,  "NSAP_PTR" },
  { 24,  "SIG" },
  { 25,  "KEY" },
  { 28,  "AAAA" },
  { 29,  "LOC" },
  { 33,  "SRV" },
  { 35,  "NAPTR" },
  { 36,  "KX" },
  { 37,  "CERT" },
  { 38,  "A6" },
  { 39,  "DNAME" },
  { 41,  "OPT" },
  { 43,  "DS" },
  { 46,  "RRSIG" },
  { 47,  "NSEC" },
  { 48,  "DNSKEY" },
  { 50,  "NSEC3" },
  { 51,  "NSEC3PARAM" },
  { 52,  "TLSA" },
  { 53,  "SMIMEA" },
  { 55,  "HIP" },
  { 249, "TKEY" },
  { 250, "TSIG" },
  { 251, "IXFR" },
  { 252, "AXFR" },
  { 253, "MAILB" },
  { 254, "MAILA" },
  { 255, "ANY" },
  { 257, "CAA" }
};

static void cache_free(struct crec *crecp);
static void cache_unlink(struct crec *crecp);
static void cache_link(struct crec *crecp);
void rehash(int size);
static void cache_hash(struct crec *crecp);

void next_uid(struct crec *crecp)
{
  static unsigned int uid = 0;

  if (crecp->uid == UID_NONE)
    {
      uid++;
  
      /* uid == 0 used to indicate CNAME to interface name. */
      if (uid == UID_NONE)
	uid++;
      
      crecp->uid = uid;
    }
}

void cache_init(void)
{
  struct crec *crecp;
  int i;
 
  bignames_left = daemon->cachesize/10;
  
  if (daemon->cachesize > 0)
    {
      crecp = safe_malloc(daemon->cachesize*sizeof(struct crec));
      
      for (i=0; i < daemon->cachesize; i++, crecp++)
	{
	  cache_link(crecp);
	  crecp->flags = 0;
	  crecp->uid = UID_NONE;
	}
    }
  
  /* create initial hash table*/
  rehash(daemon->cachesize);
}

/* In most cases, we create the hash table once here by calling this with (hash_table == NULL)
   but if the hosts file(s) are big (some people have 50000 ad-block entries), the table
   will be much too small, so the hosts reading code calls rehash every 1000 addresses, to
   expand the table. */
void rehash(int size)
{
  struct crec **new, **old, *p, *tmp;
  int i, new_size, old_size;

  /* hash_size is a power of two. */
  for (new_size = 64; new_size < size/10; new_size = new_size << 1);
  
  /* must succeed in getting first instance, failure later is non-fatal */
  if (!hash_table)
    new = safe_malloc(new_size * sizeof(struct crec *));
  else if (new_size <= hash_size || !(new = whine_malloc(new_size * sizeof(struct crec *))))
    return;

  for(i = 0; i < new_size; i++)
    new[i] = NULL;

  old = hash_table;
  old_size = hash_size;
  hash_table = new;
  hash_size = new_size;
  
  if (old)
    {
      for (i = 0; i < old_size; i++)
	for (p = old[i]; p ; p = tmp)
	  {
	    tmp = p->hash_next;
	    cache_hash(p);
	  }
      free(old);
    }
}
  
static struct crec **hash_bucket(char *name)
{
  unsigned int c, val = 017465; /* Barker code - minimum self-correlation in cyclic shift */
  const unsigned char *mix_tab = (const unsigned char*)typestr; 

  while((c = (unsigned char) *name++))
    {
      /* don't use tolower and friends here - they may be messed up by LOCALE */
      if (c >= 'A' && c <= 'Z')
	c += 'a' - 'A';
      val = ((val << 7) | (val >> (32 - 7))) + (mix_tab[(val + c) & 0x3F] ^ c);
    } 
  
  /* hash_size is a power of two */
  return hash_table + ((val ^ (val >> 16)) & (hash_size - 1));
}

static void cache_hash(struct crec *crecp)
{
  /* maintain an invariant that all entries with F_REVERSE set
     are at the start of the hash-chain  and all non-reverse
     immortal entries are at the end of the hash-chain.
     This allows reverse searches and garbage collection to be optimised */

  struct crec **up = hash_bucket(cache_get_name(crecp));

  if (!(crecp->flags & F_REVERSE))
    {
      while (*up && ((*up)->flags & F_REVERSE))
	up = &((*up)->hash_next); 
      
      if (crecp->flags & F_IMMORTAL)
	while (*up && !((*up)->flags & F_IMMORTAL))
	  up = &((*up)->hash_next);
    }
  crecp->hash_next = *up;
  *up = crecp;
}

static void cache_blockdata_free(struct crec *crecp)
{
  if (!(crecp->flags & F_NEG))
    {
      if (crecp->flags & F_SRV)
	blockdata_free(crecp->addr.srv.target);
#ifdef HAVE_DNSSEC
      else if (crecp->flags & F_DNSKEY)
	blockdata_free(crecp->addr.key.keydata);
      else if (crecp->flags & F_DS)
	blockdata_free(crecp->addr.ds.keydata);
#endif
    }
}

static void cache_free(struct crec *crecp)
{
  crecp->flags &= ~F_FORWARD;
  crecp->flags &= ~F_REVERSE;
  crecp->uid = UID_NONE; /* invalidate CNAMES pointing to this. */

  if (cache_tail)
    cache_tail->next = crecp;
  else
    cache_head = crecp;
  crecp->prev = cache_tail;
  crecp->next = NULL;
  cache_tail = crecp;
  
  /* retrieve big name for further use. */
  if (crecp->flags & F_BIGNAME)
    {
      crecp->name.bname->next = big_free;
      big_free = crecp->name.bname;
      crecp->flags &= ~F_BIGNAME;
    }

  cache_blockdata_free(crecp);
}    

/* insert a new cache entry at the head of the list (youngest entry) */
static void cache_link(struct crec *crecp)
{
  if (cache_head) /* check needed for init code */
    cache_head->prev = crecp;
  crecp->next = cache_head;
  crecp->prev = NULL;
  cache_head = crecp;
  if (!cache_tail)
    cache_tail = crecp;
}

/* remove an arbitrary cache entry for promotion */ 
static void cache_unlink (struct crec *crecp)
{
  if (crecp->prev)
    crecp->prev->next = crecp->next;
  else
    cache_head = crecp->next;

  if (crecp->next)
    crecp->next->prev = crecp->prev;
  else
    cache_tail = crecp->prev;
}

char *cache_get_name(struct crec *crecp)
{
  if (crecp->flags & F_BIGNAME)
    return crecp->name.bname->name;
  else if (crecp->flags & F_NAMEP) 
    return crecp->name.namep;
  
  return crecp->name.sname;
}

char *cache_get_cname_target(struct crec *crecp)
{
  if (crecp->addr.cname.is_name_ptr)
     return crecp->addr.cname.target.name;
  else
    return cache_get_name(crecp->addr.cname.target.cache);
}



struct crec *cache_enumerate(int init)
{
  static int bucket;
  static struct crec *cache;

  if (init)
    {
      bucket = 0;
      cache = NULL;
    }
  else if (cache && cache->hash_next)
    cache = cache->hash_next;
  else
    {
       cache = NULL; 
       while (bucket < hash_size)
	 if ((cache = hash_table[bucket++]))
	   break;
    }
  
  return cache;
}

static int is_outdated_cname_pointer(struct crec *crecp)
{
  if (!(crecp->flags & F_CNAME) || crecp->addr.cname.is_name_ptr)
    return 0;
  
  /* NB. record may be reused as DS or DNSKEY, where uid is 
     overloaded for something completely different */
  if (crecp->addr.cname.target.cache && 
      !(crecp->addr.cname.target.cache->flags & (F_DNSKEY | F_DS)) &&
      crecp->addr.cname.uid == crecp->addr.cname.target.cache->uid)
    return 0;
  
  return 1;
}

static int is_expired(time_t now, struct crec *crecp)
{
  if (crecp->flags & F_IMMORTAL)
    return 0;

  if (difftime(now, crecp->ttd) < 0)
    return 0;
  
  return 1;
}

static struct crec *cache_scan_free(char *name, union all_addr *addr, unsigned short class, time_t now,
				    unsigned int flags, struct crec **target_crec, unsigned int *target_uid)
{
  /* Scan and remove old entries.
     If (flags & F_FORWARD) then remove any forward entries for name and any expired
     entries but only in the same hash bucket as name.
     If (flags & F_REVERSE) then remove any reverse entries for addr and any expired
     entries in the whole cache.
     If (flags == 0) remove any expired entries in the whole cache. 

     In the flags & F_FORWARD case, the return code is valid, and returns a non-NULL pointer
     to a cache entry if the name exists in the cache as a HOSTS or DHCP entry (these are never deleted)

     We take advantage of the fact that hash chains have stuff in the order <reverse>,<other>,<immortal>
     so that when we hit an entry which isn't reverse and is immortal, we're done. 

     If we free a crec which is a CNAME target, return the entry and uid in target_crec and target_uid.
     This entry will get re-used with the same name, to preserve CNAMEs. */
 
  struct crec *crecp, **up;

  (void)class;
  
  if (flags & F_FORWARD)
    {
      for (up = hash_bucket(name), crecp = *up; crecp; crecp = crecp->hash_next)
	{
	  if ((crecp->flags & F_FORWARD) && hostname_isequal(cache_get_name(crecp), name))
	    {
	      /* Don't delete DNSSEC in favour of a CNAME, they can co-exist */
	      if ((flags & crecp->flags & (F_IPV4 | F_IPV6 | F_SRV)) || 
		  (((crecp->flags | flags) & F_CNAME) && !(crecp->flags & (F_DNSKEY | F_DS))))
		{
		  if (crecp->flags & (F_HOSTS | F_DHCP | F_CONFIG))
		    return crecp;
		  *up = crecp->hash_next;
		  /* If this record is for the name we're inserting and is the target
		     of a CNAME record. Make the new record for the same name, in the same
		     crec, with the same uid to avoid breaking the existing CNAME. */
		  if (crecp->uid != UID_NONE)
		    {
		      if (target_crec)
			*target_crec = crecp;
		      if (target_uid)
			*target_uid = crecp->uid;
		    }
		  cache_unlink(crecp);
		  cache_free(crecp);
		  continue;
		}
	      
#ifdef HAVE_DNSSEC
	      /* Deletion has to be class-sensitive for DS and DNSKEY */
	      if ((flags & crecp->flags & (F_DNSKEY | F_DS)) && crecp->uid == class)
		{
		  if (crecp->flags & F_CONFIG)
		    return crecp;
		  *up = crecp->hash_next;
		  cache_unlink(crecp);
		  cache_free(crecp);
		  continue;
		}
#endif
	    }

	  if (is_expired(now, crecp) || is_outdated_cname_pointer(crecp))
	    { 
	      *up = crecp->hash_next;
	      if (!(crecp->flags & (F_HOSTS | F_DHCP | F_CONFIG)))
		{
		  cache_unlink(crecp);
		  cache_free(crecp);
		}
	      continue;
	    } 
	  
	  up = &crecp->hash_next;
	}
    }
  else
    {
      int i;
      int addrlen = (flags & F_IPV6) ? IN6ADDRSZ : INADDRSZ;

      for (i = 0; i < hash_size; i++)
	for (crecp = hash_table[i], up = &hash_table[i]; 
	     crecp && ((crecp->flags & F_REVERSE) || !(crecp->flags & F_IMMORTAL));
	     crecp = crecp->hash_next)
	  if (is_expired(now, crecp))
	    {
	      *up = crecp->hash_next;
	      if (!(crecp->flags & (F_HOSTS | F_DHCP | F_CONFIG)))
		{ 
		  cache_unlink(crecp);
		  cache_free(crecp);
		}
	    }
	  else if (!(crecp->flags & (F_HOSTS | F_DHCP | F_CONFIG)) &&
		   (flags & crecp->flags & F_REVERSE) && 
		   (flags & crecp->flags & (F_IPV4 | F_IPV6)) &&
		   memcmp(&crecp->addr, addr, addrlen) == 0)
	    {
	      *up = crecp->hash_next;
	      cache_unlink(crecp);
	      cache_free(crecp);
	    }
	  else
	    up = &crecp->hash_next;
    }
  
  return NULL;
}

/* Note: The normal calling sequence is
   cache_start_insert
   cache_insert * n
   cache_end_insert

   but an abort can cause the cache_end_insert to be missed 
   in which can the next cache_start_insert cleans things up. */

void cache_start_insert(void)
{
  /* Free any entries which didn't get committed during the last
     insert due to error.
  */
  while (new_chain)
    {
      struct crec *tmp = new_chain->next;
      cache_free(new_chain);
      new_chain = tmp;
    }
  new_chain = NULL;
  insert_error = 0;
}

struct crec *cache_insert(char *name, union all_addr *addr, unsigned short class,
			  time_t now,  unsigned long ttl, unsigned int flags)
{
#ifdef HAVE_DNSSEC
  if (flags & (F_DNSKEY | F_DS)) 
    {
      /* The DNSSEC validation process works by getting needed records into the
	 cache, then retrying the validation until they are all in place.
	 This can be messed up by very short TTLs, and _really_ messed up by
	 zero TTLs, so we force the TTL to be at least long enough to do a validation.
	 Ideally, we should use some kind of reference counting so that records are
	 locked until the validation that asked for them is complete, but this
	 is much easier, and just as effective. */
      if (ttl < DNSSEC_MIN_TTL)
	ttl = DNSSEC_MIN_TTL;
    }
  else
#endif
    {
      /* Don't log DNSSEC records here, done elsewhere */
      log_query(flags | F_UPSTREAM, name, addr, NULL);
<<<<<<< HEAD
      FTL_reply(flags, name, addr, daemon->log_display_id, ttl);
=======
>>>>>>> c5f4931c
      if (daemon->max_cache_ttl != 0 && daemon->max_cache_ttl < ttl)
	ttl = daemon->max_cache_ttl;
      if (daemon->min_cache_ttl != 0 && daemon->min_cache_ttl > ttl)
	ttl = daemon->min_cache_ttl;
    }	
  
  return really_insert(name, addr, class, now, ttl, flags);
}


static struct crec *really_insert(char *name, union all_addr *addr, unsigned short class,
				  time_t now,  unsigned long ttl, unsigned int flags)
{
  struct crec *new, *target_crec = NULL;
  union bigname *big_name = NULL;
  int freed_all = flags & F_REVERSE;
  int free_avail = 0;
  unsigned int target_uid;
  
  /* if previous insertion failed give up now. */
  if (insert_error)
    return NULL;

  /* we don't cache zero-TTL records. */
  if (ttl == 0)
    {
      insert_error = 1;
      return NULL;
    }
  
  /* First remove any expired entries and entries for the name/address we
     are currently inserting. */
  if ((new = cache_scan_free(name, addr, class, now, flags, &target_crec, &target_uid)))
    {
      /* We're trying to insert a record over one from 
	 /etc/hosts or DHCP, or other config. If the 
	 existing record is for an A or AAAA or CNAME and
	 the record we're trying to insert is the same, 
	 just drop the insert, but don't error the whole process. */
      if ((flags & (F_IPV4 | F_IPV6)) && (flags & F_FORWARD) && addr)
	{
	  if ((flags & F_IPV4) && (new->flags & F_IPV4) &&
	      new->addr.addr4.s_addr == addr->addr4.s_addr)
	    return new;
	  else if ((flags & F_IPV6) && (new->flags & F_IPV6) &&
		   IN6_ARE_ADDR_EQUAL(&new->addr.addr6, &addr->addr6))
	    return new;
	}

      insert_error = 1;
      return NULL;
    }
  
  /* Now get a cache entry from the end of the LRU list */
  if (!target_crec)
    while (1) {
      if (!(new = cache_tail)) /* no entries left - cache is too small, bail */
	{
	  insert_error = 1;
	  return NULL;
	}
      
      /* Free entry at end of LRU list, use it. */
      if (!(new->flags & (F_FORWARD | F_REVERSE)))
	break;

      /* End of LRU list is still in use: if we didn't scan all the hash
	 chains for expired entries do that now. If we already tried that
	 then it's time to start spilling things. */
      
      /* If free_avail set, we believe that an entry has been freed.
	 Bugs have been known to make this not true, resulting in
	 a tight loop here. If that happens, abandon the
	 insert. Once in this state, all inserts will probably fail. */
      if (free_avail)
	{
	  static int warned = 0;
	  if (!warned)
	    {
	      my_syslog(LOG_ERR, _("Internal error in cache."));
	      warned = 1;
	    }
	  insert_error = 1;
	  return NULL;
	}
      
      if (freed_all)
	{
	  /* For DNSSEC records, uid holds class. */
	  free_avail = 1; /* Must be free space now. */
	  cache_scan_free(cache_get_name(new), &new->addr, new->uid, now, new->flags, NULL, NULL);
	  daemon->metrics[METRIC_DNS_CACHE_LIVE_FREED]++;
	}
      else
	{
	  cache_scan_free(NULL, NULL, class, now, 0, NULL, NULL);
	  freed_all = 1;
	}
    }
      
  /* Check if we need to and can allocate extra memory for a long name.
     If that fails, give up now, always succeed for DNSSEC records. */
  if (name && (strlen(name) > SMALLDNAME-1))
    {
      if (big_free)
	{ 
	  big_name = big_free;
	  big_free = big_free->next;
	}
      else if ((bignames_left == 0 && !(flags & (F_DS | F_DNSKEY))) ||
	       !(big_name = (union bigname *)whine_malloc(sizeof(union bigname))))
	{
	  insert_error = 1;
	  return NULL;
	}
      else if (bignames_left != 0)
	bignames_left--;
      
    }

  /* If we freed a cache entry for our name which was a CNAME target, use that.
     and preserve the uid, so that existing CNAMES are not broken. */
  if (target_crec)
    {
      new = target_crec;
      new->uid = target_uid;
    }
  
  /* Got the rest: finally grab entry. */
  cache_unlink(new);
  
  new->flags = flags;
  if (big_name)
    {
      new->name.bname = big_name;
      new->flags |= F_BIGNAME;
    }

  if (name)
    strcpy(cache_get_name(new), name);
  else
    *cache_get_name(new) = 0;

#ifdef HAVE_DNSSEC
  if (flags & (F_DS | F_DNSKEY))
    new->uid = class;
#endif

  if (addr)
    new->addr = *addr;	

  new->ttd = now + (time_t)ttl;
  new->next = new_chain;
  new_chain = new;

  return new;
}

/* after end of insertion, commit the new entries */
void cache_end_insert(void)
{
  if (insert_error)
    return;
  
  while (new_chain)
    { 
      struct crec *tmp = new_chain->next;
      /* drop CNAMEs which didn't find a target. */
      if (is_outdated_cname_pointer(new_chain))
	cache_free(new_chain);
      else
	{
	  cache_hash(new_chain);
	  cache_link(new_chain);
	  daemon->metrics[METRIC_DNS_CACHE_INSERTED]++;

	  /* If we're a child process, send this cache entry up the pipe to the master.
	     The marshalling process is rather nasty. */
	  if (daemon->pipe_to_parent != -1)
	    {
	      char *name = cache_get_name(new_chain);
	      ssize_t m = strlen(name);
	      unsigned int flags = new_chain->flags;
#ifdef HAVE_DNSSEC
	      u16 class = new_chain->uid;
#endif
	      
	      read_write(daemon->pipe_to_parent, (unsigned char *)&m, sizeof(m), 0);
	      read_write(daemon->pipe_to_parent, (unsigned char *)name, m, 0);
	      read_write(daemon->pipe_to_parent, (unsigned char *)&new_chain->ttd, sizeof(new_chain->ttd), 0);
	      read_write(daemon->pipe_to_parent, (unsigned  char *)&flags, sizeof(flags), 0);

	      if (flags & (F_IPV4 | F_IPV6 | F_DNSKEY | F_DS | F_SRV))
		read_write(daemon->pipe_to_parent, (unsigned char *)&new_chain->addr, sizeof(new_chain->addr), 0);
	      if (flags & F_SRV)
		{
		  /* A negative SRV entry is possible and has no data, obviously. */
		  if (!(flags & F_NEG))
		    blockdata_write(new_chain->addr.srv.target, new_chain->addr.srv.targetlen, daemon->pipe_to_parent);
		}
#ifdef HAVE_DNSSEC
	      if (flags & F_DNSKEY)
		{
		  read_write(daemon->pipe_to_parent, (unsigned char *)&class, sizeof(class), 0);
		  blockdata_write(new_chain->addr.key.keydata, new_chain->addr.key.keylen, daemon->pipe_to_parent);
		}
	      else if (flags & F_DS)
		{
		  read_write(daemon->pipe_to_parent, (unsigned char *)&class, sizeof(class), 0);
		  /* A negative DS entry is possible and has no data, obviously. */
		  if (!(flags & F_NEG))
		    blockdata_write(new_chain->addr.ds.keydata, new_chain->addr.ds.keylen, daemon->pipe_to_parent);
		}
#endif
	    }
	}
      
      new_chain = tmp;
    }

  /* signal end of cache insert in master process */
  if (daemon->pipe_to_parent != -1)
    {
      ssize_t m = -1;
      read_write(daemon->pipe_to_parent, (unsigned char *)&m, sizeof(m), 0);
    }
      
  new_chain = NULL;
}


/* A marshalled cache entry arrives on fd, read, unmarshall and insert into cache of master process. */
int cache_recv_insert(time_t now, int fd)
{
  ssize_t m;
  union all_addr addr;
  unsigned long ttl;
  time_t ttd;
  unsigned int flags;
  struct crec *crecp = NULL;
  
  cache_start_insert();
  
  while(1)
    {
 
      if (!read_write(fd, (unsigned char *)&m, sizeof(m), 1))
	return 0;
      
      if (m == -1)
	{
	  cache_end_insert();
	  return 1;
	}

      if (!read_write(fd, (unsigned char *)daemon->namebuff, m, 1) ||
	  !read_write(fd, (unsigned char *)&ttd, sizeof(ttd), 1) ||
	  !read_write(fd, (unsigned char *)&flags, sizeof(flags), 1))
	return 0;

      daemon->namebuff[m] = 0;

      ttl = difftime(ttd, now);
      
      if (flags & (F_IPV4 | F_IPV6 | F_DNSKEY | F_DS | F_SRV))
	{
	  unsigned short class = C_IN;

	  if (!read_write(fd, (unsigned char *)&addr, sizeof(addr), 1))
	    return 0;

	  if ((flags & F_SRV) && !(flags & F_NEG) && !(addr.srv.target = blockdata_read(fd, addr.srv.targetlen)))
	    return 0;
	
#ifdef HAVE_DNSSEC
	   if (flags & F_DNSKEY)
	     {
	       if (!read_write(fd, (unsigned char *)&class, sizeof(class), 1) ||
		   !(addr.key.keydata = blockdata_read(fd, addr.key.keylen)))
		 return 0;
	     }
	   else  if (flags & F_DS)
	     {
	        if (!read_write(fd, (unsigned char *)&class, sizeof(class), 1) ||
		    (!(flags & F_NEG) && !(addr.key.keydata = blockdata_read(fd, addr.key.keylen))))
		  return 0;
	     }
#endif
	       
	  crecp = really_insert(daemon->namebuff, &addr, class, now, ttl, flags);
	}
      else if (flags & F_CNAME)
	{
	  struct crec *newc = really_insert(daemon->namebuff, NULL, C_IN, now, ttl, flags);
	  /* This relies on the fact that the target of a CNAME immediately precedes
	     it because of the order of extraction in extract_addresses, and
	     the order reversal on the new_chain. */
	  if (newc)
	    {
	       newc->addr.cname.is_name_ptr = 0;
	       
	       if (!crecp)
		 newc->addr.cname.target.cache = NULL;
	       else
		{
		  next_uid(crecp);
		  newc->addr.cname.target.cache = crecp;
		  newc->addr.cname.uid = crecp->uid;
		}
	    }
	}
    }
}
	
int cache_find_non_terminal(char *name, time_t now)
{
  struct crec *crecp;

  for (crecp = *hash_bucket(name); crecp; crecp = crecp->hash_next)
    if (!is_outdated_cname_pointer(crecp) &&
	!is_expired(now, crecp) &&
	(crecp->flags & F_FORWARD) &&
	!(crecp->flags & F_NXDOMAIN) && 
	hostname_isequal(name, cache_get_name(crecp)))
      return 1;

  return 0;
}

struct crec *cache_find_by_name(struct crec *crecp, char *name, time_t now, unsigned int prot)
{
  struct crec *ans;
  int no_rr = prot & F_NO_RR;

  prot &= ~F_NO_RR;
  
  if (crecp) /* iterating */
    ans = crecp->next;
  else
    {
      /* first search, look for relevant entries and push to top of list
	 also free anything which has expired */
      struct crec *next, **up, **insert = NULL, **chainp = &ans;
      unsigned int ins_flags = 0;
      
      for (up = hash_bucket(name), crecp = *up; crecp; crecp = next)
	{
	  next = crecp->hash_next;
	  
	  if (!is_expired(now, crecp) && !is_outdated_cname_pointer(crecp))
	    {
	      if ((crecp->flags & F_FORWARD) && 
		  (crecp->flags & prot) &&
		  hostname_isequal(cache_get_name(crecp), name))
		{
		  if (crecp->flags & (F_HOSTS | F_DHCP | F_CONFIG))
		    {
		      *chainp = crecp;
		      chainp = &crecp->next;
		    }
		  else
		    {
		      cache_unlink(crecp);
		      cache_link(crecp);
		    }
	      	      
		  /* Move all but the first entry up the hash chain
		     this implements round-robin. 
		     Make sure that re-ordering doesn't break the hash-chain
		     order invariants. 
		  */
		  if (insert && (crecp->flags & (F_REVERSE | F_IMMORTAL)) == ins_flags)
		    {
		      *up = crecp->hash_next;
		      crecp->hash_next = *insert;
		      *insert = crecp;
		      insert = &crecp->hash_next;
		    }
		  else
		    {
		      if (!insert && !no_rr)
			{
			  insert = up;
			  ins_flags = crecp->flags & (F_REVERSE | F_IMMORTAL);
			}
		      up = &crecp->hash_next; 
		    }
		}
	      else
		/* case : not expired, incorrect entry. */
		up = &crecp->hash_next; 
	    }
	  else
	    {
	      /* expired entry, free it */
	      *up = crecp->hash_next;
	      if (!(crecp->flags & (F_HOSTS | F_DHCP | F_CONFIG)))
		{ 
		  cache_unlink(crecp);
		  cache_free(crecp);
		}
	    }
	}
	  
      *chainp = cache_head;
    }

  if (ans && 
      (ans->flags & F_FORWARD) &&
      (ans->flags & prot) &&     
      hostname_isequal(cache_get_name(ans), name))
    return ans;
  
  return NULL;
}

struct crec *cache_find_by_addr(struct crec *crecp, union all_addr *addr, 
				time_t now, unsigned int prot)
{
  struct crec *ans;
  int addrlen = (prot == F_IPV6) ? IN6ADDRSZ : INADDRSZ;
  
  if (crecp) /* iterating */
    ans = crecp->next;
  else
    {  
      /* first search, look for relevant entries and push to top of list
	 also free anything which has expired. All the reverse entries are at the
	 start of the hash chain, so we can give up when we find the first 
	 non-REVERSE one.  */
       int i;
       struct crec **up, **chainp = &ans;
       
       for (i=0; i<hash_size; i++)
	 for (crecp = hash_table[i], up = &hash_table[i]; 
	      crecp && (crecp->flags & F_REVERSE);
	      crecp = crecp->hash_next)
	   if (!is_expired(now, crecp))
	     {      
	       if ((crecp->flags & prot) &&
		   memcmp(&crecp->addr, addr, addrlen) == 0)
		 {	    
		   if (crecp->flags & (F_HOSTS | F_DHCP | F_CONFIG))
		     {
		       *chainp = crecp;
		       chainp = &crecp->next;
		     }
		   else
		     {
		       cache_unlink(crecp);
		       cache_link(crecp);
		     }
		 }
	       up = &crecp->hash_next;
	     }
	   else
	     {
	       *up = crecp->hash_next;
	       if (!(crecp->flags & (F_HOSTS | F_DHCP | F_CONFIG)))
		 {
		   cache_unlink(crecp);
		   cache_free(crecp);
		 }
	     }
       
       *chainp = cache_head;
    }
  
  if (ans && 
      (ans->flags & F_REVERSE) &&
      (ans->flags & prot) &&
      memcmp(&ans->addr, addr, addrlen) == 0)
    return ans;
  
  return NULL;
}

void add_hosts_entry(struct crec *cache, union all_addr *addr, int addrlen, 
			     unsigned int index, struct crec **rhash, int hashsz)
{
  struct crec *lookup = cache_find_by_name(NULL, cache_get_name(cache), 0, cache->flags & (F_IPV4 | F_IPV6));
  int i;
  unsigned int j; 

  /* Remove duplicates in hosts files. */
  if (lookup && (lookup->flags & F_HOSTS) && memcmp(&lookup->addr, addr, addrlen) == 0)
    {
      free(cache);
      return;
    }
    
  /* Ensure there is only one address -> name mapping (first one trumps) 
     We do this by steam here, The entries are kept in hash chains, linked
     by ->next (which is unused at this point) held in hash buckets in
     the array rhash, hashed on address. Note that rhash and the values
     in ->next are only valid  whilst reading hosts files: the buckets are
     then freed, and the ->next pointer used for other things. 

     Only insert each unique address once into this hashing structure.

     This complexity avoids O(n^2) divergent CPU use whilst reading
     large (10000 entry) hosts files. 

     Note that we only do this process when bulk-reading hosts files, 
     for incremental reads, rhash is NULL, and we use cache lookups
     instead.
  */
  
  if (rhash)
    {
      /* hash address */
      for (j = 0, i = 0; i < addrlen; i++)
	j = (j*2 +((unsigned char *)addr)[i]) % hashsz;
      
      for (lookup = rhash[j]; lookup; lookup = lookup->next)
	if ((lookup->flags & cache->flags & (F_IPV4 | F_IPV6)) &&
	    memcmp(&lookup->addr, addr, addrlen) == 0)
	  {
	    cache->flags &= ~F_REVERSE;
	    break;
	  }
      
      /* maintain address hash chain, insert new unique address */
      if (!lookup)
	{
	  cache->next = rhash[j];
	  rhash[j] = cache;
	}
    }
  else
    {
      /* incremental read, lookup in cache */
      lookup = cache_find_by_addr(NULL, addr, 0, cache->flags & (F_IPV4 | F_IPV6));
      if (lookup && lookup->flags & F_HOSTS)
	cache->flags &= ~F_REVERSE;
    }

  cache->uid = index;
  memcpy(&cache->addr, addr, addrlen);  
  cache_hash(cache);
  make_non_terminals(cache);
}

static int eatspace(FILE *f)
{
  int c, nl = 0;

  while (1)
    {
      if ((c = getc(f)) == '#')
	while (c != '\n' && c != EOF)
	  c = getc(f);
      
      if (c == EOF)
	return 1;

      if (!isspace(c))
	{
	  ungetc(c, f);
	  return nl;
	}

      if (c == '\n')
	nl++;
    }
}
	 
static int gettok(FILE *f, char *token)
{
  int c, count = 0;
 
  while (1)
    {
      if ((c = getc(f)) == EOF)
	return (count == 0) ? -1 : 1;

      if (isspace(c) || c == '#')
	{
	  ungetc(c, f);
	  return eatspace(f);
	}
      
      if (count < (MAXDNAME - 1))
	{
	  token[count++] = c;
	  token[count] = 0;
	}
    }
}

int read_hostsfile(char *filename, unsigned int index, int cache_size, struct crec **rhash, int hashsz)
{  
  FILE *f = fopen(filename, "r");
  char *token = daemon->namebuff, *domain_suffix = NULL;
  int addr_count = 0, name_count = cache_size, lineno = 1;
  unsigned int flags = 0;
  union all_addr addr;
  int atnl, addrlen = 0;

  if (!f)
    {
      my_syslog(LOG_ERR, _("failed to load names from %s: %s"), filename, strerror(errno));
      return cache_size;
    }
  
  lineno += eatspace(f);
  
  while ((atnl = gettok(f, token)) != -1)
    {
      if (inet_pton(AF_INET, token, &addr) > 0)
	{
	  flags = F_HOSTS | F_IMMORTAL | F_FORWARD | F_REVERSE | F_IPV4;
	  addrlen = INADDRSZ;
	  domain_suffix = get_domain(addr.addr4);
	}
      else if (inet_pton(AF_INET6, token, &addr) > 0)
	{
	  flags = F_HOSTS | F_IMMORTAL | F_FORWARD | F_REVERSE | F_IPV6;
	  addrlen = IN6ADDRSZ;
	  domain_suffix = get_domain6(&addr.addr6);
	}
      else
	{
	  my_syslog(LOG_ERR, _("bad address at %s line %d"), filename, lineno); 
	  while (atnl == 0)
	    atnl = gettok(f, token);
	  lineno += atnl;
	  continue;
	}
      
      addr_count++;
      
      /* rehash every 1000 names. */
      if (rhash && ((name_count - cache_size) > 1000))
	{
	  rehash(name_count);
	  cache_size = name_count;
	} 
      
      while (atnl == 0)
	{
	  struct crec *cache;
	  int fqdn, nomem;
	  char *canon;
	  
	  if ((atnl = gettok(f, token)) == -1)
	    break;

	  fqdn = !!strchr(token, '.');

	  if ((canon = canonicalise(token, &nomem)))
	    {
	      /* If set, add a version of the name with a default domain appended */
	      if (option_bool(OPT_EXPAND) && domain_suffix && !fqdn && 
		  (cache = whine_malloc(SIZEOF_BARE_CREC + strlen(canon) + 2 + strlen(domain_suffix))))
		{
		  strcpy(cache->name.sname, canon);
		  strcat(cache->name.sname, ".");
		  strcat(cache->name.sname, domain_suffix);
		  cache->flags = flags;
		  cache->ttd = daemon->local_ttl;
		  add_hosts_entry(cache, &addr, addrlen, index, rhash, hashsz);
		  name_count++;
		}
	      if ((cache = whine_malloc(SIZEOF_BARE_CREC + strlen(canon) + 1)))
		{
		  strcpy(cache->name.sname, canon);
		  cache->flags = flags;
		  cache->ttd = daemon->local_ttl;
		  add_hosts_entry(cache, &addr, addrlen, index, rhash, hashsz);
		  name_count++;
		}
	      free(canon);
	      
	    }
	  else if (!nomem)
	    my_syslog(LOG_ERR, _("bad name at %s line %d"), filename, lineno); 
	}

      lineno += atnl;
    } 

  fclose(f);
  
  if (rhash)
    rehash(name_count); 
  
  my_syslog(LOG_INFO, _("read %s - %d addresses"), filename, addr_count);
  
  return name_count;
}
	    
void cache_reload(void)
{
  struct crec *cache, **up, *tmp;
  int revhashsz, i, total_size = daemon->cachesize;
  struct hostsfile *ah;
  struct host_record *hr;
  struct name_list *nl;
  struct cname *a;
  struct crec lrec;
  struct mx_srv_record *mx;
  struct txt_record *txt;
  struct interface_name *intr;
  struct ptr_record *ptr;
  struct naptr *naptr;
#ifdef HAVE_DNSSEC
  struct ds_config *ds;
#endif

  daemon->metrics[METRIC_DNS_CACHE_INSERTED] = 0;
  daemon->metrics[METRIC_DNS_CACHE_LIVE_FREED] = 0;
  
  for (i=0; i<hash_size; i++)
    for (cache = hash_table[i], up = &hash_table[i]; cache; cache = tmp)
      {
	cache_blockdata_free(cache);

	tmp = cache->hash_next;
	if (cache->flags & (F_HOSTS | F_CONFIG))
	  {
	    *up = cache->hash_next;
	    free(cache);
	  }
	else if (!(cache->flags & F_DHCP))
	  {
	    *up = cache->hash_next;
	    if (cache->flags & F_BIGNAME)
	      {
		cache->name.bname->next = big_free;
		big_free = cache->name.bname;
	      }
	    cache->flags = 0;
	  }
	else
	  up = &cache->hash_next;
      }
  
  /* Add locally-configured CNAMEs to the cache */
  for (a = daemon->cnames; a; a = a->next)
    if (a->alias[1] != '*' &&
	((cache = whine_malloc(SIZEOF_POINTER_CREC))))
      {
	cache->flags = F_FORWARD | F_NAMEP | F_CNAME | F_IMMORTAL | F_CONFIG;
	cache->ttd = a->ttl;
	cache->name.namep = a->alias;
	cache->addr.cname.target.name = a->target;
	cache->addr.cname.is_name_ptr = 1;
	cache->uid = UID_NONE;
	cache_hash(cache);
	make_non_terminals(cache);
      }
  
#ifdef HAVE_DNSSEC
  for (ds = daemon->ds; ds; ds = ds->next)
    if ((cache = whine_malloc(SIZEOF_POINTER_CREC)) &&
	(cache->addr.ds.keydata = blockdata_alloc(ds->digest, ds->digestlen)))
      {
	cache->flags = F_FORWARD | F_IMMORTAL | F_DS | F_CONFIG | F_NAMEP;
	cache->ttd = daemon->local_ttl;
	cache->name.namep = ds->name;
	cache->addr.ds.keylen = ds->digestlen;
	cache->addr.ds.algo = ds->algo;
	cache->addr.ds.keytag = ds->keytag;
	cache->addr.ds.digest = ds->digest_type;
	cache->uid = ds->class;
	cache_hash(cache);
	make_non_terminals(cache);
      }
#endif
  
  /* borrow the packet buffer for a temporary by-address hash */
  memset(daemon->packet, 0, daemon->packet_buff_sz);
  revhashsz = daemon->packet_buff_sz / sizeof(struct crec *);
  /* we overwrote the buffer... */
  daemon->srv_save = NULL;

  /* Do host_records in config. */
  for (hr = daemon->host_records; hr; hr = hr->next)
    for (nl = hr->names; nl; nl = nl->next)
      {
	if ((hr->flags & HR_4) &&
	    (cache = whine_malloc(SIZEOF_POINTER_CREC)))
	  {
	    cache->name.namep = nl->name;
	    cache->ttd = hr->ttl;
	    cache->flags = F_HOSTS | F_IMMORTAL | F_FORWARD | F_REVERSE | F_IPV4 | F_NAMEP | F_CONFIG;
	    add_hosts_entry(cache, (union all_addr *)&hr->addr, INADDRSZ, SRC_CONFIG, (struct crec **)daemon->packet, revhashsz);
	  }

	if ((hr->flags & HR_6) &&
	    (cache = whine_malloc(SIZEOF_POINTER_CREC)))
	  {
	    cache->name.namep = nl->name;
	    cache->ttd = hr->ttl;
	    cache->flags = F_HOSTS | F_IMMORTAL | F_FORWARD | F_REVERSE | F_IPV6 | F_NAMEP | F_CONFIG;
	    add_hosts_entry(cache, (union all_addr *)&hr->addr6, IN6ADDRSZ, SRC_CONFIG, (struct crec **)daemon->packet, revhashsz);
	  }
      }
	
  if (option_bool(OPT_NO_HOSTS) && !daemon->addn_hosts)
    {
      if (daemon->cachesize > 0)
	my_syslog(LOG_INFO, _("cleared cache"));
    }
  else
    {
      if (!option_bool(OPT_NO_HOSTS))
	total_size = read_hostsfile(HOSTSFILE, SRC_HOSTS, total_size, (struct crec **)daemon->packet, revhashsz);
      
      daemon->addn_hosts = expand_filelist(daemon->addn_hosts);
      for (ah = daemon->addn_hosts; ah; ah = ah->next)
	if (!(ah->flags & AH_INACTIVE))
	  total_size = read_hostsfile(ah->fname, ah->index, total_size, (struct crec **)daemon->packet, revhashsz);
    }
  
  /* Make non-terminal records for all locally-define RRs */
  lrec.flags = F_FORWARD | F_CONFIG | F_NAMEP | F_IMMORTAL;
  
  for (txt = daemon->txt; txt; txt = txt->next)
    {
      lrec.name.namep = txt->name;
      make_non_terminals(&lrec);
    }

  for (naptr = daemon->naptr; naptr; naptr = naptr->next)
    {
      lrec.name.namep = naptr->name;
      make_non_terminals(&lrec);
    }

  for (mx = daemon->mxnames; mx; mx = mx->next)
    {
      lrec.name.namep = mx->name;
      make_non_terminals(&lrec);
    }

  for (intr = daemon->int_names; intr; intr = intr->next)
    {
      lrec.name.namep = intr->name;
      make_non_terminals(&lrec);
    }
  
  for (ptr = daemon->ptr; ptr; ptr = ptr->next)
    {
      lrec.name.namep = ptr->name;
      make_non_terminals(&lrec);
    }
  
#ifdef HAVE_INOTIFY
  set_dynamic_inotify(AH_HOSTS, total_size, (struct crec **)daemon->packet, revhashsz);
#endif
  
} 

#ifdef HAVE_DHCP
struct in_addr a_record_from_hosts(char *name, time_t now)
{
  struct crec *crecp = NULL;
  struct in_addr ret;
  
  while ((crecp = cache_find_by_name(crecp, name, now, F_IPV4)))
    if (crecp->flags & F_HOSTS)
      return crecp->addr.addr4;

  my_syslog(MS_DHCP | LOG_WARNING, _("No IPv4 address found for %s"), name);
  
  ret.s_addr = 0;
  return ret;
}

void cache_unhash_dhcp(void)
{
  struct crec *cache, **up;
  int i;

  for (i=0; i<hash_size; i++)
    for (cache = hash_table[i], up = &hash_table[i]; cache; cache = cache->hash_next)
      if (cache->flags & F_DHCP)
	{
	  *up = cache->hash_next;
	  cache->next = dhcp_spare;
	  dhcp_spare = cache;
	}
      else
	up = &cache->hash_next;
}

void cache_add_dhcp_entry(char *host_name, int prot,
			  union all_addr *host_address, time_t ttd) 
{
  struct crec *crec = NULL, *fail_crec = NULL;
  unsigned int flags = F_IPV4;
  int in_hosts = 0;
  size_t addrlen = sizeof(struct in_addr);

  if (prot == AF_INET6)
    {
      flags = F_IPV6;
      addrlen = sizeof(struct in6_addr);
    }
  
  inet_ntop(prot, host_address, daemon->addrbuff, ADDRSTRLEN);
  
  while ((crec = cache_find_by_name(crec, host_name, 0, flags | F_CNAME)))
    {
      /* check all addresses associated with name */
      if (crec->flags & (F_HOSTS | F_CONFIG))
	{
	  if (crec->flags & F_CNAME)
	    my_syslog(MS_DHCP | LOG_WARNING, 
		      _("%s is a CNAME, not giving it to the DHCP lease of %s"),
		      host_name, daemon->addrbuff);
	  else if (memcmp(&crec->addr, host_address, addrlen) == 0)
	    in_hosts = 1;
	  else
	    fail_crec = crec;
	}
      else if (!(crec->flags & F_DHCP))
	{
	  cache_scan_free(host_name, NULL, C_IN, 0, crec->flags & (flags | F_CNAME | F_FORWARD), NULL, NULL);
	  /* scan_free deletes all addresses associated with name */
	  break;
	}
    }
  
  /* if in hosts, don't need DHCP record */
  if (in_hosts)
    return;
  
  /* Name in hosts, address doesn't match */
  if (fail_crec)
    {
      inet_ntop(prot, &fail_crec->addr, daemon->namebuff, MAXDNAME);
      my_syslog(MS_DHCP | LOG_WARNING, 
		_("not giving name %s to the DHCP lease of %s because "
		  "the name exists in %s with address %s"), 
		host_name, daemon->addrbuff,
		record_source(fail_crec->uid), daemon->namebuff);
      return;
    }	  
  
  if ((crec = cache_find_by_addr(NULL, (union all_addr *)host_address, 0, flags)))
    {
      if (crec->flags & F_NEG)
	{
	  flags |= F_REVERSE;
	  cache_scan_free(NULL, (union all_addr *)host_address, C_IN, 0, flags, NULL, NULL);
	}
    }
  else
    flags |= F_REVERSE;
  
  if ((crec = dhcp_spare))
    dhcp_spare = dhcp_spare->next;
  else /* need new one */
    crec = whine_malloc(SIZEOF_POINTER_CREC);
  
  if (crec) /* malloc may fail */
    {
      crec->flags = flags | F_NAMEP | F_DHCP | F_FORWARD;
      if (ttd == 0)
	crec->flags |= F_IMMORTAL;
      else
	crec->ttd = ttd;
      crec->addr = *host_address;
      crec->name.namep = host_name;
      crec->uid = UID_NONE;
      cache_hash(crec);
      make_non_terminals(crec);
    }
}
#endif

/* Called when we put a local or DHCP name into the cache.
   Creates empty cache entries for subnames (ie,
   for three.two.one, for two.one and one), without
   F_IPV4 or F_IPV6 or F_CNAME set. These convert
   NXDOMAIN answers to NoData ones. */
static void make_non_terminals(struct crec *source)
{
  char *name = cache_get_name(source);
  struct crec *crecp, *tmp, **up;
  int type = F_HOSTS | F_CONFIG;
#ifdef HAVE_DHCP
  if (source->flags & F_DHCP)
    type = F_DHCP;
#endif
  
  /* First delete any empty entries for our new real name. Note that
     we only delete empty entries deriving from DHCP for a new DHCP-derived
     entry and vice-versa for HOSTS and CONFIG. This ensures that 
     non-terminals from DHCP go when we reload DHCP and 
     for HOSTS/CONFIG when we re-read. */
  for (up = hash_bucket(name), crecp = *up; crecp; crecp = tmp)
    {
      tmp = crecp->hash_next;

      if (!is_outdated_cname_pointer(crecp) &&
	  (crecp->flags & F_FORWARD) &&
	  (crecp->flags & type) &&
	  !(crecp->flags & (F_IPV4 | F_IPV6 | F_CNAME | F_SRV | F_DNSKEY | F_DS)) && 
	  hostname_isequal(name, cache_get_name(crecp)))
	{
	  *up = crecp->hash_next;
#ifdef HAVE_DHCP
	  if (type & F_DHCP)
	    {
	      crecp->next = dhcp_spare;
	      dhcp_spare = crecp;
	    }
	  else
#endif
	    free(crecp);
	  break;
	}
      else
	 up = &crecp->hash_next;
    }
     
  while ((name = strchr(name, '.')))
    {
      name++;

      /* Look for one existing, don't need another */
      for (crecp = *hash_bucket(name); crecp; crecp = crecp->hash_next)
	if (!is_outdated_cname_pointer(crecp) &&
	    (crecp->flags & F_FORWARD) &&
	    (crecp->flags & type) &&
	    hostname_isequal(name, cache_get_name(crecp)))
	  break;
      
      if (crecp)
	{
	  /* If the new name expires later, transfer that time to
	     empty non-terminal entry. */
	  if (!(crecp->flags & F_IMMORTAL))
	    {
	      if (source->flags & F_IMMORTAL)
		crecp->flags |= F_IMMORTAL;
	      else if (difftime(crecp->ttd, source->ttd) < 0)
		crecp->ttd = source->ttd;
	    }
	  continue;
	}
      
#ifdef HAVE_DHCP
      if ((source->flags & F_DHCP) && dhcp_spare)
	{
	  crecp = dhcp_spare;
	  dhcp_spare = dhcp_spare->next;
	}
      else
#endif
	crecp = whine_malloc(SIZEOF_POINTER_CREC);

      if (crecp)
	{
	  crecp->flags = (source->flags | F_NAMEP) & ~(F_IPV4 | F_IPV6 | F_CNAME | F_SRV | F_DNSKEY | F_DS | F_REVERSE);
	  crecp->ttd = source->ttd;
	  crecp->name.namep = name;
	  
	  cache_hash(crecp);
	}
    }
}

#ifndef NO_ID
int cache_make_stat(struct txt_record *t)
{ 
  static char *buff = NULL;
  static int bufflen = 60;
  int len;
  struct server *serv, *serv1;
  char *p;

  if (!buff && !(buff = whine_malloc(60)))
    return 0;

  p = buff;
  
  switch (t->stat)
    {
    case TXT_STAT_CACHESIZE:
      sprintf(buff+1, "%d", daemon->cachesize);
      break;

    case TXT_STAT_INSERTS:
      sprintf(buff+1, "%d", daemon->metrics[METRIC_DNS_CACHE_INSERTED]);
      break;

    case TXT_STAT_EVICTIONS:
      sprintf(buff+1, "%d", daemon->metrics[METRIC_DNS_CACHE_LIVE_FREED]);
      break;

    case TXT_STAT_MISSES:
      sprintf(buff+1, "%u", daemon->metrics[METRIC_DNS_QUERIES_FORWARDED]);
      break;

    case TXT_STAT_HITS:
      sprintf(buff+1, "%u", daemon->metrics[METRIC_DNS_LOCAL_ANSWERED]);
      break;

#ifdef HAVE_AUTH
    case TXT_STAT_AUTH:
      sprintf(buff+1, "%u", daemon->metrics[METRIC_DNS_AUTH_ANSWERED]);
      break;
#endif

    /* Pi-hole modification */
    case TXT_PRIVACYLEVEL:
      sprintf(buff+1, "%d", *pihole_privacylevel);
      break;
    /* -------------------- */

    case TXT_STAT_SERVERS:
      /* sum counts from different records for same server */
      for (serv = daemon->servers; serv; serv = serv->next)
	serv->flags &= ~SERV_MARK;
      
      for (serv = daemon->servers; serv; serv = serv->next)
	if (!(serv->flags & SERV_MARK))
	  {
	    char *new, *lenp;
	    int port, newlen, bytes_avail, bytes_needed;
	    unsigned int queries = 0, failed_queries = 0;
	    for (serv1 = serv; serv1; serv1 = serv1->next)
	      if (!(serv1->flags & SERV_MARK) && sockaddr_isequal(&serv->addr, &serv1->addr))
		{
		  serv1->flags |= SERV_MARK;
		  queries += serv1->queries;
		  failed_queries += serv1->failed_queries;
		}
	    port = prettyprint_addr(&serv->addr, daemon->addrbuff);
	    lenp = p++; /* length */
	    bytes_avail = bufflen - (p - buff );
	    bytes_needed = snprintf(p, bytes_avail, "%s#%d %u %u", daemon->addrbuff, port, queries, failed_queries);
	    if (bytes_needed >= bytes_avail)
	      {
		/* expand buffer if necessary */
		newlen = bytes_needed + 1 + bufflen - bytes_avail;
		if (!(new = whine_malloc(newlen)))
		  return 0;
		memcpy(new, buff, bufflen);
		free(buff);
		p = new + (p - buff);
		lenp = p - 1;
		buff = new;
		bufflen = newlen;
		bytes_avail =  bufflen - (p - buff );
		bytes_needed = snprintf(p, bytes_avail, "%s#%d %u %u", daemon->addrbuff, port, queries, failed_queries);
	      }
	    *lenp = bytes_needed;
	    p += bytes_needed;
	  }
      t->txt = (unsigned char *)buff;
      t->len = p - buff;

      return 1;
    }
  
  len = strlen(buff+1);
  t->txt = (unsigned char *)buff;
  t->len = len + 1;
  *buff = len;
  return 1;
}
#endif

/* There can be names in the cache containing control chars, don't 
   mess up logging or open security holes. */
static char *sanitise(char *name)
{
  unsigned char *r;
  if (name)
    for (r = (unsigned char *)name; *r; r++)
      if (!isprint((int)*r))
	return "<name unprintable>";

  return name;
}


void dump_cache(time_t now)
{
  struct server *serv, *serv1;

  my_syslog(LOG_INFO, _("time %lu"), (unsigned long)now);
  my_syslog(LOG_INFO, _("cache size %d, %d/%d cache insertions re-used unexpired cache entries."), 
	    daemon->cachesize, daemon->metrics[METRIC_DNS_CACHE_LIVE_FREED], daemon->metrics[METRIC_DNS_CACHE_INSERTED]);
  my_syslog(LOG_INFO, _("queries forwarded %u, queries answered locally %u"), 
	    daemon->metrics[METRIC_DNS_QUERIES_FORWARDED], daemon->metrics[METRIC_DNS_LOCAL_ANSWERED]);
#ifdef HAVE_AUTH
  my_syslog(LOG_INFO, _("queries for authoritative zones %u"), daemon->metrics[METRIC_DNS_AUTH_ANSWERED]);
#endif

  blockdata_report();

  /* sum counts from different records for same server */
  for (serv = daemon->servers; serv; serv = serv->next)
    serv->flags &= ~SERV_MARK;
  
  for (serv = daemon->servers; serv; serv = serv->next)
    if (!(serv->flags & SERV_MARK))
      {
	int port;
	unsigned int queries = 0, failed_queries = 0;
	for (serv1 = serv; serv1; serv1 = serv1->next)
	  if (!(serv1->flags & SERV_MARK) && sockaddr_isequal(&serv->addr, &serv1->addr))
	    {
	      serv1->flags |= SERV_MARK;
	      queries += serv1->queries;
	      failed_queries += serv1->failed_queries;
	    }
	port = prettyprint_addr(&serv->addr, daemon->addrbuff);
	my_syslog(LOG_INFO, _("server %s#%d: queries sent %u, retried or failed %u"), daemon->addrbuff, port, queries, failed_queries);
      }

  if (option_bool(OPT_DEBUG) || option_bool(OPT_LOG))
    {
      struct crec *cache ;
      int i;
      my_syslog(LOG_INFO, "Host                                     Address                        Flags      Expires");
    
      for (i=0; i<hash_size; i++)
	for (cache = hash_table[i]; cache; cache = cache->hash_next)
	  {
	    char *t = " ";
	    char *a = daemon->addrbuff, *p = daemon->namebuff, *n = cache_get_name(cache);
	    *a = 0;
	    if (strlen(n) == 0 && !(cache->flags & F_REVERSE))
	      n = "<Root>";
	    p += sprintf(p, "%-30.30s ", sanitise(n));
	    if ((cache->flags & F_CNAME) && !is_outdated_cname_pointer(cache))
	      a = sanitise(cache_get_cname_target(cache));
	    else if ((cache->flags & F_SRV) && !(cache->flags & F_NEG))
	      {
		int targetlen = cache->addr.srv.targetlen;
		ssize_t len = sprintf(a, "%u %u %u ", cache->addr.srv.priority,
				      cache->addr.srv.weight, cache->addr.srv.srvport);

		if (targetlen > (40 - len))
		  targetlen = 40 - len;
		blockdata_retrieve(cache->addr.srv.target, targetlen, a + len);
		a[len + targetlen] = 0;		
	      }
#ifdef HAVE_DNSSEC
	    else if (cache->flags & F_DS)
	      {
		if (!(cache->flags & F_NEG))
		  sprintf(a, "%5u %3u %3u", cache->addr.ds.keytag,
			  cache->addr.ds.algo, cache->addr.ds.digest);
	      }
	    else if (cache->flags & F_DNSKEY)
	      sprintf(a, "%5u %3u %3u", cache->addr.key.keytag,
		      cache->addr.key.algo, cache->addr.key.flags);
#endif
	    else if (!(cache->flags & F_NEG) || !(cache->flags & F_FORWARD))
	      { 
		a = daemon->addrbuff;
		if (cache->flags & F_IPV4)
		  inet_ntop(AF_INET, &cache->addr, a, ADDRSTRLEN);
		else if (cache->flags & F_IPV6)
		  inet_ntop(AF_INET6, &cache->addr, a, ADDRSTRLEN);
	      }

	    if (cache->flags & F_IPV4)
	      t = "4";
	    else if (cache->flags & F_IPV6)
	      t = "6";
	    else if (cache->flags & F_CNAME)
	      t = "C";
	    else if (cache->flags & F_SRV)
	      t = "V";
#ifdef HAVE_DNSSEC
	    else if (cache->flags & F_DS)
	      t = "S";
	    else if (cache->flags & F_DNSKEY)
	      t = "K";
#endif
	    p += sprintf(p, "%-40.40s %s%s%s%s%s%s%s%s%s  ", a, t,
			 cache->flags & F_FORWARD ? "F" : " ",
			 cache->flags & F_REVERSE ? "R" : " ",
			 cache->flags & F_IMMORTAL ? "I" : " ",
			 cache->flags & F_DHCP ? "D" : " ",
			 cache->flags & F_NEG ? "N" : " ",
			 cache->flags & F_NXDOMAIN ? "X" : " ",
			 cache->flags & F_HOSTS ? "H" : " ",
			 cache->flags & F_DNSSECOK ? "V" : " ");
#ifdef HAVE_BROKEN_RTC
	    p += sprintf(p, "%lu", cache->flags & F_IMMORTAL ? 0: (unsigned long)(cache->ttd - now));
#else
	    p += sprintf(p, "%s", cache->flags & F_IMMORTAL ? "\n" : ctime(&(cache->ttd)));
	    /* ctime includes trailing \n - eat it */
	    *(p-1) = 0;
#endif
	    my_syslog(LOG_INFO, "%s", daemon->namebuff);
	  }
    }
}

char *record_source(unsigned int index)
{
  struct hostsfile *ah;

  if (index == SRC_CONFIG)
    return "config";
  else if (index == SRC_HOSTS)
    return HOSTSFILE;

  for (ah = daemon->addn_hosts; ah; ah = ah->next)
    if (ah->index == index)
      return ah->fname;

#ifdef HAVE_INOTIFY
  for (ah = daemon->dynamic_dirs; ah; ah = ah->next)
     if (ah->index == index)
       return ah->fname;
#endif

  return "<unknown>";
}

char *querystr(char *desc, unsigned short type)
{
  unsigned int i;
  int len = 10; /* strlen("type=xxxxx") */
  const char *types = NULL;
  static char *buff = NULL;
  static int bufflen = 0;

  for (i = 0; i < (sizeof(typestr)/sizeof(typestr[0])); i++)
    if (typestr[i].type == type)
      {
	types = typestr[i].name;
	len = strlen(types);
	break;
      }

  if (desc)
    {
       len += 2; /* braces */
       len += strlen(desc);
    }
  len++; /* terminator */
  
  if (!buff || bufflen < len)
    {
      if (buff)
	free(buff);
      else if (len < 20)
	len = 20;
      
      buff = whine_malloc(len);
      bufflen = len;
    }

  if (buff)
    {
      if (desc)
	{
	  if (types)
	    sprintf(buff, "%s[%s]", desc, types);
	  else
	    sprintf(buff, "%s[type=%d]", desc, type);
	}
      else
	{
	  if (types)
	    sprintf(buff, "<%s>", types);
	  else
	    sprintf(buff, "type=%d", type);
	}
    }
  
  return buff ? buff : "";
}

/**** Pi-hole modified: removed static and added prototype to dnsmasq.h ****/
const char *edestr(int ede)
{
  switch (ede)
    {
    case EDE_OTHER:                       return "other";
    case EDE_USUPDNSKEY:                  return "unsupported DNSKEY algorithm";
    case EDE_USUPDS:                      return "unsupported DS digest";
    case EDE_STALE:                       return "stale answer";
    case EDE_FORGED:                      return "forged";
    case EDE_DNSSEC_IND:                  return "DNSSEC indeterminate";
    case EDE_DNSSEC_BOGUS:                return "DNSSEC bogus";
    case EDE_SIG_EXP:                     return "DNSSEC signature expired";
    case EDE_SIG_NYV:                     return "DNSSEC sig not yet valid";
    case EDE_NO_DNSKEY:                   return "DNSKEY missing";
    case EDE_NO_RRSIG:                    return "RRSIG missing";
    case EDE_NO_ZONEKEY:                  return "no zone key bit set";
    case EDE_NO_NSEC:                     return "NSEC(3) missing";
    case EDE_CACHED_ERR:                  return "cached error";
    case EDE_NOT_READY:                   return "not ready";
    case EDE_BLOCKED:                     return "blocked";
    case EDE_CENSORED:                    return "censored";
    case EDE_FILTERED:                    return "filtered";
    case EDE_PROHIBITED:                  return "prohibited";
    case EDE_STALE_NXD:                   return "stale NXDOMAIN";
    case EDE_NOT_AUTH:                    return "not authoritative";
    case EDE_NOT_SUP:                     return "not supported";
    case EDE_NO_AUTH:                     return "no reachable authority";
    case EDE_NETERR:                      return "network error";
    case EDE_INVALID_DATA:                return "invalid data";
    default:                              return "unknown";
    }
}

/**** P-hole modified: Added file and line and serve log_query via macro defined in dnsmasq.h ****/
void _log_query(unsigned int flags, char *name, union all_addr *addr, char *arg, const char *file, const int line)
{
  char *source, *dest = daemon->addrbuff;
  char *verb = "is";
  char *extra = "";

  FTL_hook(flags, name, addr, arg, daemon->log_display_id, file, line);
  
  if (!option_bool(OPT_LOG))
    return;

  name = sanitise(name);

  if (addr)
    {
      if (flags & F_KEYTAG)
	sprintf(daemon->addrbuff, arg, addr->log.keytag, addr->log.algo, addr->log.digest);
      else if (flags & F_RCODE)
	{
	  unsigned int rcode = addr->log.rcode;

	  if (rcode == SERVFAIL)
	    dest = "SERVFAIL";
	  else if (rcode == REFUSED)
	    dest = "REFUSED";
	  else if (rcode == NOTIMP)
	    dest = "not implemented";
	  else
	    sprintf(daemon->addrbuff, "%u", rcode);

	  if (addr->log.ede != EDE_UNSET)
	    {
	      extra = daemon->addrbuff;
	      sprintf(extra, " (EDE: %s)", edestr(addr->log.ede));
	    }
	}
      else
	inet_ntop(flags & F_IPV4 ? AF_INET : AF_INET6,
		  addr, daemon->addrbuff, ADDRSTRLEN);
      
    }
  else
    dest = arg;

  if (flags & F_REVERSE)
    {
      dest = name;
      name = daemon->addrbuff;
    }
  
  if (flags & F_NEG)
    {
      if (flags & F_NXDOMAIN)
	dest = "NXDOMAIN";
      else
	{      
	  if (flags & F_IPV4)
	    dest = "NODATA-IPv4";
	  else if (flags & F_IPV6)
	    dest = "NODATA-IPv6";
	  else
	    dest = "NODATA";
	}
    }
  else if (flags & F_CNAME)
    dest = "<CNAME>";
  else if (flags & F_SRV)
    dest = "<SRV>";
  else if (flags & F_RRNAME)
    dest = arg;
    
  if (flags & F_CONFIG)
    source = "config";
  else if (flags & F_DHCP)
    source = "DHCP";
  else if (flags & F_HOSTS)
    source = arg;
  else if (flags & F_UPSTREAM)
    source = "reply";
  else if (flags & F_SECSTAT)
    {
      if (addr && addr->log.ede != EDE_UNSET)
	{
	  extra = daemon->addrbuff;
	  sprintf(extra, " (EDE: %s)", edestr(addr->log.ede));
	}
      source = "validation";
      dest = arg;
    }
  else if (flags & F_AUTH)
    source = "auth";
  else if (flags & F_SERVER)
    {
      source = "forwarded";
      verb = "to";
    }
  else if (flags & F_QUERY)
    {
      source = arg;
      verb = "from";
    }
  else if (flags & F_DNSSEC)
    {
      source = arg;
      verb = "to";
    }
  else if (flags & F_IPSET)
    {
      source = "ipset add";
      dest = name;
      name = arg;
      verb = daemon->addrbuff;
    }
  else
    source = "cached";
  
  if (strlen(name) == 0)
    name = ".";
  if (option_bool(OPT_EXTRALOG))
    {
      if (flags & F_NOEXTRA)
	my_syslog(LOG_INFO, "%u %s %s %s %s%s", daemon->log_display_id, source, name, verb, dest, extra);
      else
	{
	   int port = prettyprint_addr(daemon->log_source_addr, daemon->addrbuff2);
	   my_syslog(LOG_INFO, "%u %s/%u %s %s %s %s%s", daemon->log_display_id, daemon->addrbuff2, port, source, name, verb, dest, extra);
	}
    }
  else
    my_syslog(LOG_INFO, "%s %s %s %s", source, name, verb, dest);
}<|MERGE_RESOLUTION|>--- conflicted
+++ resolved
@@ -491,10 +491,6 @@
     {
       /* Don't log DNSSEC records here, done elsewhere */
       log_query(flags | F_UPSTREAM, name, addr, NULL);
-<<<<<<< HEAD
-      FTL_reply(flags, name, addr, daemon->log_display_id, ttl);
-=======
->>>>>>> c5f4931c
       if (daemon->max_cache_ttl != 0 && daemon->max_cache_ttl < ttl)
 	ttl = daemon->max_cache_ttl;
       if (daemon->min_cache_ttl != 0 && daemon->min_cache_ttl > ttl)
