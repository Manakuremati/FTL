--- conflicted
+++ resolved
@@ -309,7 +309,7 @@
 		// This code section acknowledges this by removing one entry from
 		// the cached counters as we will re-brand this query as having been
 		// forwarded in the following.
-		counters.cached--;
+		counters->cached--;
 		// Also correct overTime data
 		overTime[j].cached--;
 
@@ -324,56 +324,11 @@
 	{
 		// Normal forwarded query (status is set below)
 		// Query is no longer unknown
-		counters.unknown--;
+		counters->unknown--;
 		// Hereby, this query is now fully determined
 		queries[i].complete = true;
 	}
 
-<<<<<<< HEAD
-		if(queries[i].status == QUERY_CACHE)
-		{
-			// Detect if we cached the <CNAME> but need to ask the upstream
-			// servers for the actual IPs now, we remove this query from the
-			// counters for cache replied queries as we had to forward a
-			// request for it. Example:
-			// Assume a domain a.com is a CNAME which is cached and has a very
-			// long TTL. It point to another domain server.a.com which has an
-			// A record but this has a much lower TTL.
-			// If you now query a.com and then again after some time, you end
-			// up in a situation where dnsmasq can answer the first level of
-			// the DNS result (the CNAME) from cache, hence the status of this
-			// query is marked as "answered from cache" in FTLDNS. However, for
-			// server.a.com wit the much shorter TTL, we still have to forward
-			// something and ask the upstream server for the final IP address.
-			// This code section acknowledges this by removing one entry from
-			// the cached counters as we will re-brand this query as having been
-			// forwarded in the following.
-			counters->cached--;
-			// Also correct overTime data
-			overTime[j].cached--;
-
-			// Correct reply timer
-			struct timeval response;
-			gettimeofday(&response, 0);
-			// Reset timer, shift slightly into the past to acknowledge the time
-			// FTLDNS needed to look up the CNAME in its cache
-			queries[i].response = converttimeval(response) - queries[i].response;
-		}
-		else
-		{
-			// Normal cache reply
-			// Query is no longer unknown
-			counters->unknown--;
-			// Hereby, this query is now fully determined
-			queries[i].complete = true;
-		}
-		// Update overTime data
-		overTime[j].forwarded++;
-
-		// Update couter for forwarded queries
-		counters->forwardedqueries++;
-	}
-=======
 	// Set query status to forwarded only after the
 	// if(queries[i].status == QUERY_CACHE) { ... }
 	// from above as otherwise this check will always
@@ -384,8 +339,7 @@
 	overTime[j].forwarded++;
 
 	// Update counter for forwarded queries
-	counters.forwardedqueries++;
->>>>>>> c308152a
+	counters->forwardedqueries++;
 
 	// Release allocated memory
 	free(forward);
