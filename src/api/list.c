/* Pi-hole: A black hole for Internet advertisements
*  (c) 2020 Pi-hole, LLC (https://pi-hole.net)
*  Network-wide ad blocking via your own hardware.
*
*  FTL Engine
*  API Implementation /api/{allow,deny}list
*
*  This file is copyright under the latest version of the EUPL.
*  Please see LICENSE file for your rights under this license. */

#include "FTL.h"
#include "webserver/http-common.h"
#include "webserver/json_macros.h"
#include "api.h"
#include "database/gravity-db.h"
#include "events.h"
#include "shmem.h"
// getNameFromIP()
#include "database/network-table.h"

static int api_list_read(struct ftl_conn *api,
                         const int code,
                         const enum gravity_list_type listtype,
                         const char *item)
{
	const char *sql_msg = NULL;
	if(!gravityDB_readTable(listtype, item, &sql_msg, true, NULL))
	{
		return send_json_error(api, 400, // 400 Bad Request
		                       "database_error",
		                       "Could not read domains from database table",
		                       sql_msg);
	}

	tablerow table;
	cJSON *rows = JSON_NEW_ARRAY();
	while(gravityDB_readTableGetRow(&table, &sql_msg))
	{
		cJSON *row = JSON_NEW_OBJECT();

		// Special fields
		if(listtype == GRAVITY_GROUPS)
		{
			JSON_COPY_STR_TO_OBJECT(row, "name", table.name);
			JSON_COPY_STR_TO_OBJECT(row, "comment", table.comment);
		}
		else if(listtype == GRAVITY_ADLISTS)
		{
			JSON_COPY_STR_TO_OBJECT(row, "address", table.address);
			JSON_COPY_STR_TO_OBJECT(row, "comment", table.comment);
		}
		else if(listtype == GRAVITY_CLIENTS)
		{
			char *name = NULL;
			if(table.client != NULL)
			{
				// Try to obtain hostname if this is a valid IP address
				if(isValidIPv4(table.client) || isValidIPv6(table.client))
					name = getNameFromIP(NULL, table.client);
			}

			JSON_COPY_STR_TO_OBJECT(row, "client", table.client);
			JSON_COPY_STR_TO_OBJECT(row, "name", name);
			JSON_COPY_STR_TO_OBJECT(row, "comment", table.comment);

			// Free allocated memory (if applicable)
			if(name != NULL)
				free(name);
		}
		else // domainlists
		{
			JSON_COPY_STR_TO_OBJECT(row, "domain", table.domain);
			JSON_REF_STR_IN_OBJECT(row, "type", table.type);
			JSON_REF_STR_IN_OBJECT(row, "kind", table.kind);
			JSON_COPY_STR_TO_OBJECT(row, "comment", table.comment);
		}

		// Groups don't have the groups property
		if(listtype != GRAVITY_GROUPS)
		{
			if(table.group_ids != NULL)
			{
				// Black magic at work here: We build a JSON array from
				// the group_concat result delivered from the database,
				// parse it as valid array and append it as row to the
				// data
				const size_t buflen = strlen(table.group_ids)+3u;
				char *group_ids_str = calloc(buflen, sizeof(char));
				group_ids_str[0] = '[';
				strcpy(group_ids_str+1u , table.group_ids);
				group_ids_str[buflen-2u] = ']';
				group_ids_str[buflen-1u] = '\0';
				cJSON * group_ids = cJSON_Parse(group_ids_str);
				free(group_ids_str);
				JSON_ADD_ITEM_TO_OBJECT(row, "groups", group_ids);
			}
			else
			{
				// Empty group set
				cJSON *group_ids = JSON_NEW_ARRAY();
				JSON_ADD_ITEM_TO_OBJECT(row, "groups", group_ids);
			}
		}

		// Clients don't have the enabled property
		if(listtype != GRAVITY_CLIENTS)
			JSON_ADD_BOOL_TO_OBJECT(row, "enabled", table.enabled);

		// Add read-only database parameters
		JSON_ADD_NUMBER_TO_OBJECT(row, "id", table.id);
		JSON_ADD_NUMBER_TO_OBJECT(row, "date_added", table.date_added);
		JSON_ADD_NUMBER_TO_OBJECT(row, "date_modified", table.date_modified);

		// Properties added in https://github.com/pi-hole/pi-hole/pull/3951
		if(listtype == GRAVITY_ADLISTS)
		{
			const char *adlist_type = table.type_int == ADLIST_BLOCK ? "block" : "allow";
			JSON_REF_STR_IN_OBJECT(row, "type", adlist_type);
			JSON_ADD_NUMBER_TO_OBJECT(row, "date_updated", table.date_updated);
			JSON_ADD_NUMBER_TO_OBJECT(row, "number", table.number);
			JSON_ADD_NUMBER_TO_OBJECT(row, "invalid_domains", table.invalid_domains);
			JSON_ADD_NUMBER_TO_OBJECT(row, "abp_entries", table.abp_entries);
			JSON_ADD_NUMBER_TO_OBJECT(row, "status", table.status);
		}

		JSON_ADD_ITEM_TO_ARRAY(rows, row);
	}
	gravityDB_readTableFinalize();

	if(sql_msg == NULL)
	{
		// No error, send domains array
		const char *objname;
		cJSON *json = JSON_NEW_OBJECT();
		if(listtype == GRAVITY_GROUPS)
			objname = "groups";
		else if(listtype == GRAVITY_ADLISTS)
			objname = "lists";
		else if(listtype == GRAVITY_CLIENTS)
			objname = "clients";
		else // domainlists
			objname = "domains";
		JSON_ADD_ITEM_TO_OBJECT(json, objname, rows);
		JSON_SEND_OBJECT_CODE(json, code);
	}
	else
	{
		JSON_DELETE(rows);
		return send_json_error(api, 400, // 400 Bad Request
		                       "database_error",
		                       "Could not read from gravity database",
		                       sql_msg);
	}
}

static int api_list_write(struct ftl_conn *api,
                          const enum gravity_list_type listtype,
                          const char *item)
{
	tablerow row = { 0 };

	// Check if valid JSON payload is available
	if (api->payload.json == NULL)
	{
		if (api->payload.json_error == NULL)
			return send_json_error(api, 400,
			                       "bad_request",
			                       "No request body data",
			                       NULL);
		else
			return send_json_error(api, 400,
			                       "bad_request",
			                       "Invalid request body data (no valid JSON), error before hint",
			                       api->payload.json_error);
	}

	bool spaces_allowed = false;
	bool allocated_json = false;
	if(api->method == HTTP_POST)
	{
		// Extract domain/name/client/address from payload when using POST, all
		// others specify it as URI-component
		switch(listtype)
		{
			case GRAVITY_DOMAINLIST_ALLOW_EXACT:
			case GRAVITY_DOMAINLIST_ALLOW_REGEX:
			case GRAVITY_DOMAINLIST_DENY_EXACT:
			case GRAVITY_DOMAINLIST_DENY_REGEX:
			{
				cJSON* json_domain = cJSON_GetObjectItemCaseSensitive(api->payload.json, "domain");
				if(cJSON_IsString(json_domain) && strlen(json_domain->valuestring) > 0)
				{
					row.items = cJSON_CreateArray();
					cJSON_AddItemToArray(row.items, cJSON_CreateStringReference(json_domain->valuestring));
					allocated_json = true;
				}
				else if(cJSON_IsArray(json_domain) && cJSON_GetArraySize(json_domain) > 0)
					row.items = json_domain;
				else
				{
					return send_json_error(api, 400,
					                       "bad_request",
<<<<<<< HEAD
					                       "Invalid request: No valid \"domain\" in payload (must be either string or array)",
=======
					                       "Invalid request: No valid item \"domain\" in payload",
>>>>>>> d83bf0fc
					                       NULL);
				}
				break;
			}

			case GRAVITY_GROUPS:
			{
				spaces_allowed = true;
				cJSON *json_name = cJSON_GetObjectItemCaseSensitive(api->payload.json, "name");
				if(cJSON_IsString(json_name) && strlen(json_name->valuestring) > 0)
				{
					row.items = cJSON_CreateArray();
					cJSON_AddItemToArray(row.items, cJSON_CreateStringReference(json_name->valuestring));
					allocated_json = true;
				}
				else if(cJSON_IsArray(json_name) && cJSON_GetArraySize(json_name) > 0)
					row.items = json_name;
				else
				{
					return send_json_error(api, 400,
					                       "bad_request",
<<<<<<< HEAD
					                       "Invalid request: No valid \"name\" in payload (must be either string or array)",
=======
					                       "Invalid request: No valid item \"name\" in payload",
>>>>>>> d83bf0fc
					                       NULL);
				}
				break;
			}

			case GRAVITY_CLIENTS:
			{
				cJSON *json_client = cJSON_GetObjectItemCaseSensitive(api->payload.json, "client");
				if(cJSON_IsString(json_client) && strlen(json_client->valuestring) > 0)
				{
					row.items = cJSON_CreateArray();
					cJSON_AddItemToArray(row.items, cJSON_CreateStringReference(json_client->valuestring));
					allocated_json = true;
				}
				else if(cJSON_IsArray(json_client) && cJSON_GetArraySize(json_client) > 0)
					row.items = json_client;
				else
				{
					return send_json_error(api, 400,
					                       "bad_request",
<<<<<<< HEAD
					                       "Invalid request: No valid \"client\" in payload (must be either string or array)",
=======
					                       "Invalid request: No valid item \"client\" in payload",
>>>>>>> d83bf0fc
					                       NULL);
				}
				break;
			}

			case GRAVITY_ADLISTS:
			{
				cJSON *json_address = cJSON_GetObjectItemCaseSensitive(api->payload.json, "address");
				if(cJSON_IsString(json_address) && strlen(json_address->valuestring) > 0)
				{
					row.items = cJSON_CreateArray();
					cJSON_AddItemToArray(row.items,  cJSON_CreateStringReference(json_address->valuestring));
					allocated_json = true;
				}
				else if(cJSON_IsArray(json_address) && cJSON_GetArraySize(json_address) > 0)
					row.items = json_address;
				else
				{
					return send_json_error(api, 400,
					                       "bad_request",
<<<<<<< HEAD
					                       "Invalid request: No valid \"address\" in payload (must be either string or array)",
=======
					                       "Invalid request: No valid item \"address\" in payload",
>>>>>>> d83bf0fc
					                       NULL);
				}
				break;
			}

			// Aggregate types (and gravity) are not handled by this routine
			case GRAVITY_DOMAINLIST_ALL_ALL:
			case GRAVITY_DOMAINLIST_ALL_EXACT:
			case GRAVITY_DOMAINLIST_ALL_REGEX:
			case GRAVITY_DOMAINLIST_ALLOW_ALL:
			case GRAVITY_DOMAINLIST_DENY_ALL:
			case GRAVITY_GRAVITY:
				return send_json_error(api, 400, // 400 Bad Request
				                       "bad_request",
				                       "Aggregate types (and gravity) are not handled by this routine",
				                       NULL);
		}
	}
	else
	{
		// PUT = Use URI item
		row.items = cJSON_CreateArray();
		cJSON_AddItemToArray(row.items, cJSON_CreateStringReference(item));
		allocated_json = true;
	}

	cJSON *json_comment = cJSON_GetObjectItemCaseSensitive(api->payload.json, "comment");
	if(cJSON_IsString(json_comment) && strlen(json_comment->valuestring) > 0)
		row.comment = json_comment->valuestring;
	else
		row.comment = NULL; // Default value


	// Check if there is a type field in the payload (only for lists)
	if(listtype == GRAVITY_ADLISTS)
	{
		cJSON *json_type = cJSON_GetObjectItemCaseSensitive(api->payload.json, "type");
		if(cJSON_IsString(json_type) && strlen(json_type->valuestring) > 0)
			row.type_int = strcasecmp(json_type->valuestring, "allow") == 0 ? ADLIST_ALLOW : ADLIST_BLOCK;
		else
		{
			return send_json_error(api, 400,
			                       "bad_request",
			                       "Invalid request: No valid item \"type\" in payload",
			                       NULL);
		}
	}
	else
	{
		cJSON *json_type = cJSON_GetObjectItemCaseSensitive(api->payload.json, "type");
		if(cJSON_IsString(json_type) && strlen(json_type->valuestring) > 0)
			row.type = json_type->valuestring;
		else
			row.type = NULL; // Default value
	}

	cJSON *json_kind = cJSON_GetObjectItemCaseSensitive(api->payload.json, "kind");
	if(cJSON_IsString(json_kind) && strlen(json_kind->valuestring) > 0)
		row.kind = json_kind->valuestring;
	else
		row.kind = NULL; // Default value

	cJSON *json_enabled = cJSON_GetObjectItemCaseSensitive(api->payload.json, "enabled");
	if (cJSON_IsBool(json_enabled))
		row.enabled = cJSON_IsTrue(json_enabled);
	else
		row.enabled = true; // Default value

	cJSON *json_name = cJSON_GetObjectItemCaseSensitive(api->payload.json, "name");
	if(cJSON_IsString(json_name) && strlen(json_name->valuestring) > 0)
		row.name = json_name->valuestring;
	else
		row.name = NULL; // Default value

	bool okay = true;
	char *regex_msg = NULL;
	if(listtype == GRAVITY_DOMAINLIST_ALLOW_REGEX || listtype == GRAVITY_DOMAINLIST_DENY_REGEX)
	{
		// Test validity of this regex
		regexData regex = { 0 };
		cJSON *it = NULL;
		cJSON_ArrayForEach(it, row.items)
		{
			// If any element isn't a string, break early
			if(!cJSON_IsString(it))
			{
				okay = false;
				break;
			}

			// Check every array element for its validity
			okay = compile_regex(row.item, &regex, &regex_msg);

			// TODO: The regex needs to be freed here

			// Fail fast if any regex in the passed array is invalid
			if(!okay)
				break;
		}
	}
	else if(!spaces_allowed)
	{
		cJSON *it = NULL;
		cJSON_ArrayForEach(it, row.items)
		{
			// If any element isn't a string, break early
			if(!cJSON_IsString(it))
			{
				okay = false;
				break;
			}

			// Check validity: Spaces are not allowed in any domain/URL
			if(strchr(it->valuestring, ' ') != NULL ||
			   strchr(it->valuestring, '\t') != NULL ||
			   strchr(it->valuestring, '\n') != NULL)
			{
				cJSON_free(row.items);
				return send_json_error(api, 400, // 400 Bad Request
							"bad_request",
							"Spaces, newlines and tabs are not allowed in domains and URLs",
							it->valuestring);
			}
		}
	}

	// Try to add item(s) to table
	const char *sql_msg = NULL;
	cJSON *elem = NULL;
	cJSON_ArrayForEach(elem, row.items)
	{
		row.item = elem->valuestring;
		if(okay && (okay = gravityDB_addToTable(listtype, &row, &sql_msg, api->method)))
		{
			if(listtype != GRAVITY_GROUPS)
			{
				cJSON *groups = cJSON_GetObjectItemCaseSensitive(api->payload.json, "groups");
				if(groups != NULL)
					okay = gravityDB_edit_groups(listtype, groups, &row, &sql_msg);
				else
					// The groups array is optional, we still succeed if it
					// is omitted (groups stay as they are)
					okay = true;
			}
			else
			{
				// Groups cannot be assigned to groups
				okay = true;
			}
		}
		if(!okay)
		{
			// Error adding item, prepare error object
			const char *errortype = "database_error";
			const char *errormsg  = "Could not add to gravity database";
			const char *hint = sql_msg;
			if (regex_msg != NULL)
			{
				// Change error type and message
				errortype = "regex_error";
				errormsg = "Regex validation failed";
				hint = regex_msg;
			}

			// Send error reply
			cJSON_free(row.items);
			return send_json_error(api, 400, // 400 Bad Request
					errortype,
					errormsg,
					hint);
		}
		// else: everything is okay
	}

	// Inform the resolver that it needs to reload the domainlists
	set_event(RELOAD_GRAVITY);

	int response_code = 201; // 201 - Created
	if(api->method == HTTP_PUT)
		response_code = 200; // 200 - OK

	// Send GET style reply
	const int ret = api_list_read(api, response_code, listtype, row.item);

	// Free allocated memory
	if(allocated_json)
		cJSON_free(row.items);

	return ret;
}

static int api_list_remove(struct ftl_conn *api,
                           const enum gravity_list_type listtype,
                           const char *item)
{
	const char *sql_msg = NULL;
	if(gravityDB_delFromTable(listtype, item, &sql_msg))
	{
		// Inform the resolver that it needs to reload the domainlists
		set_event(RELOAD_GRAVITY);

		// Send empty reply with code 204 No Content
		cJSON *json = JSON_NEW_OBJECT();
		JSON_SEND_OBJECT_CODE(json, 204);
	}
	else
	{
		// Send error reply
		return send_json_error(api, 400,
		                       "database_error",
		                       "Could not remove domain from database table",
		                       sql_msg);
	}
}

int api_list(struct ftl_conn *api)
{
	enum gravity_list_type listtype;
	bool can_modify = false;
	if((api->item = startsWith("/api/groups", api)) != NULL)
	{
		listtype = GRAVITY_GROUPS;
		can_modify = true;
	}
	else if((api->item = startsWith("/api/lists", api)) != NULL)
	{
		listtype = GRAVITY_ADLISTS;
		can_modify = true;
	}
	else if((api->item = startsWith("/api/clients", api)) != NULL)
	{
		listtype = GRAVITY_CLIENTS;
		can_modify = true;
	}
	else if((api->item = startsWith("/api/domains/allow/exact", api)) != NULL)
	{
		listtype = GRAVITY_DOMAINLIST_ALLOW_EXACT;
		can_modify = true;
	}
	else if((api->item = startsWith("/api/domains/allow/regex", api)) != NULL)
	{
		listtype = GRAVITY_DOMAINLIST_ALLOW_REGEX;
		can_modify = true;
	}
	else if((api->item = startsWith("/api/domains/allow", api)) != NULL)
	{
			listtype = GRAVITY_DOMAINLIST_ALLOW_ALL;
	}
	else if((api->item = startsWith("/api/domains/deny/exact", api)) != NULL)
	{
		listtype = GRAVITY_DOMAINLIST_DENY_EXACT;
		can_modify = true;
	}
	else if((api->item = startsWith("/api/domains/deny/regex", api)) != NULL)
	{
		listtype = GRAVITY_DOMAINLIST_DENY_REGEX;
		can_modify = true;
	}
	else if((api->item = startsWith("/api/domains/deny", api)) != NULL)
	{
		listtype = GRAVITY_DOMAINLIST_DENY_ALL;
	}
	else if((api->item = startsWith("/api/domains/exact", api)) != NULL)
	{
		listtype = GRAVITY_DOMAINLIST_ALL_EXACT;
	}
	else if((api->item = startsWith("/api/domains/regex", api)) != NULL)
	{
		listtype = GRAVITY_DOMAINLIST_ALL_REGEX;
	}
	else if((api->item = startsWith("/api/domains", api)) != NULL)
	{
		listtype = GRAVITY_DOMAINLIST_ALL_ALL;
	}
	else
	{
			return send_json_error(api, 400,
			                       "bad_request",
			                       "Invalid request: Specified endpoint not available",
			                       api->request->local_uri_raw);
	}

	if(api->method == HTTP_GET)
	{
		// Read list item identified by URI (or read them all)
		// We would not actually need the SHM lock here, however, we do
		// this for simplicity to ensure nobody else is editing the
		// lists while we're doing this here
		lock_shm();
		const int ret = api_list_read(api, 200, listtype, api->item);
		unlock_shm();
		return ret;
	}
	else if(can_modify && api->method == HTTP_PUT)
	{
		// Add/update item identified by URI
		if(api->item != NULL && strlen(api->item) == 0)
		{
			return send_json_error(api, 400,
			                       "uri_error",
			                       "Invalid request: Specify item in URI",
			                       NULL);
		}
		else
		{
			// We would not actually need the SHM lock here,
			// however, we do this for simplicity to ensure nobody
			// else is editing the lists while we're doing this here
			lock_shm();
			const int ret = api_list_write(api, listtype, api->item);
			unlock_shm();
			return ret;
		}
	}
	else if(can_modify && api->method == HTTP_POST)
	{
		// Add item to list identified by payload
		if(api->item != NULL && strlen(api->item) != 0)
		{
			return send_json_error(api, 400,
			                       "uri_error",
			                       "Invalid request: Specify item in payload, not as URI parameter",
			                       NULL);
		}
		else
		{
			// We would not actually need the SHM lock here,
			// however, we do this for simplicity to ensure nobody
			// else is editing the lists while we're doing this here
			lock_shm();
			const int ret = api_list_write(api, listtype, api->item);
			unlock_shm();
			return ret;
		}
	}
	else if(can_modify && api->method == HTTP_DELETE)
	{
		// Delete item from list
		// We would not actually need the SHM lock here, however, we do
		// this for simplicity to ensure nobody else is editing the
		// lists while we're doing this here
		lock_shm();
		const int ret = api_list_remove(api, listtype, api->item);
		unlock_shm();
		return ret;
	}
	else if(!can_modify)
	{
		// This list type cannot be modified (e.g., ALL_ALL)
		return send_json_error(api, 400,
		                       "uri_error",
		                       "Invalid request: Specify list to modify more precisely",
		                       api->request->local_uri_raw);
	}
	else
	{
		// This results in error 404
		return 0;
	}
}<|MERGE_RESOLUTION|>--- conflicted
+++ resolved
@@ -200,11 +200,7 @@
 				{
 					return send_json_error(api, 400,
 					                       "bad_request",
-<<<<<<< HEAD
 					                       "Invalid request: No valid \"domain\" in payload (must be either string or array)",
-=======
-					                       "Invalid request: No valid item \"domain\" in payload",
->>>>>>> d83bf0fc
 					                       NULL);
 				}
 				break;
@@ -226,11 +222,7 @@
 				{
 					return send_json_error(api, 400,
 					                       "bad_request",
-<<<<<<< HEAD
 					                       "Invalid request: No valid \"name\" in payload (must be either string or array)",
-=======
-					                       "Invalid request: No valid item \"name\" in payload",
->>>>>>> d83bf0fc
 					                       NULL);
 				}
 				break;
@@ -251,11 +243,7 @@
 				{
 					return send_json_error(api, 400,
 					                       "bad_request",
-<<<<<<< HEAD
 					                       "Invalid request: No valid \"client\" in payload (must be either string or array)",
-=======
-					                       "Invalid request: No valid item \"client\" in payload",
->>>>>>> d83bf0fc
 					                       NULL);
 				}
 				break;
@@ -276,11 +264,7 @@
 				{
 					return send_json_error(api, 400,
 					                       "bad_request",
-<<<<<<< HEAD
 					                       "Invalid request: No valid \"address\" in payload (must be either string or array)",
-=======
-					                       "Invalid request: No valid item \"address\" in payload",
->>>>>>> d83bf0fc
 					                       NULL);
 				}
 				break;
