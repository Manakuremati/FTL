--- conflicted
+++ resolved
@@ -287,13 +287,7 @@
 			char *pwhash = strlen(elem->valuestring) > 0 ? create_password(elem->valuestring) : strdup("");
 
 			// Verify that the password hash is valid
-<<<<<<< HEAD
-			if(!verify_password(elem->valuestring, pwhash))
-=======
-			const bool verfied = verify_password(elem->valuestring, pwhash, false) == PASSWORD_CORRECT;
-
-			if(!verfied)
->>>>>>> d75599c7
+			if(verify_password(elem->valuestring, pwhash, false) != PASSWORD_CORRECT)
 			{
 				free(pwhash);
 				return "Failed to create password hash (verification failed), password remains unchanged";
