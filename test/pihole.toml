--- conflicted
+++ resolved
@@ -1096,13 +1096,8 @@
   all = true ### CHANGED, default = false
 
 # Configuration statistics:
-<<<<<<< HEAD
-# 147 total entries out of which 92 entries are default
+# 148 total entries out of which 93 entries are default
 # --> 55 entries are modified
-=======
-# 137 total entries out of which 83 entries are default
-# --> 54 entries are modified
->>>>>>> 96f7dff6
 # 2 entries are forced through environment:
 #   - misc.nice
 #   - debug.api