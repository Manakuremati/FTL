--- conflicted
+++ resolved
@@ -33,10 +33,6 @@
 		bool inverted :1;
 		bool custom_ip4 :1;
 		bool custom_ip6 :1;
-<<<<<<< HEAD
-		enum query_type query_type;
-=======
->>>>>>> e938e27c
 		enum reply_type reply;
 		struct in_addr addr4;
 		struct in6_addr addr6;
