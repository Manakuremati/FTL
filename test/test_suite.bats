--- conflicted
+++ resolved
@@ -1,26 +1,5 @@
 #!./test/libs/bats/bin/bats
 
-<<<<<<< HEAD
-=======
-@test "Version, Tag, Branch, Hash, Date is reported" {
-  run bash -c 'echo ">version >quit" | nc -v 127.0.0.1 4711'
-  printf "%s\n" "${lines[@]}"
-  [[ ${lines[1]} == "version "* ]]
-  [[ ${lines[2]} == "tag "* ]]
-  [[ ${lines[3]} == "branch "* ]]
-  [[ ${lines[4]} == "hash "* ]]
-  [[ ${lines[5]} == "date "* ]]
-  [[ ${lines[6]} == "" ]]
-}
-
-@test "DNS server port is reported" {
-  run bash -c 'echo ">dns-port >quit" | nc -v 127.0.0.1 4711'
-  printf "%s\n" "${lines[@]}"
-  [[ ${lines[1]} == "53" ]]
-  [[ ${lines[2]} == "" ]]
-}
-
->>>>>>> e9db3582
 @test "Running a second instance is detected and prevented" {
   run bash -c 'su pihole -s /bin/sh -c "/home/pihole/pihole-FTL -f"'
   printf "%s\n" "${lines[@]}"
@@ -1064,7 +1043,6 @@
   [[ "${lines[@]}" != *"ERROR"* ]]
 }
 
-<<<<<<< HEAD
 @test "No WARNING messages in pihole-FTL.log (besides known capability issues)" {
   run bash -c 'grep "WARNING: " /var/log/pihole-FTL.log'
   printf "%s\n" "${lines[@]}"
@@ -1095,10 +1073,10 @@
   run bash -c 'grep "DEBUG_CONFIG: " /var/log/pihole-FTL.log | grep -c "DOES NOT EXIST"'
   printf "count: %s\n" "${lines[@]}"
   [[ ${lines[0]} == "0" ]]
-=======
+}
+
 @test "Check dnsmasq warnings in source code" {
   run bash -c "bash test/dnsmasq_warnings.sh"
   printf "%s\n" "${lines[@]}"
   [[ "${lines[0]}" == "" ]]
->>>>>>> development
 }