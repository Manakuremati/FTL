--- conflicted
+++ resolved
@@ -58,11 +58,7 @@
 @test "Number of compiled regex filters as expected" {
   run bash -c 'grep "Compiled [0-9]* allow" /var/log/pihole/FTL.log'
   printf "%s\n" "${lines[@]}"
-<<<<<<< HEAD
-  [[ ${lines[0]} == *"Compiled 2 allow and 9 deny regex for 1 client in "* ]]
-=======
-  [[ ${lines[0]} == *"Compiled 2 whitelist and 11 blacklist regex filters"* ]]
->>>>>>> e938e27c
+  [[ ${lines[0]} == *"Compiled 2 allow and 11 deny regex for 1 client in "* ]]
 }
 
 @test "denied domain is blocked" {
@@ -777,13 +773,7 @@
 @test "Regex Test 40: Option \";querytype\" sanity checks" {
   run bash -c './pihole-FTL regex-test "f" g\;querytype=!A\;querytype=A'
   printf "%s\n" "${lines[@]}"
-<<<<<<< HEAD
-  [[ $status == 1 ]]
-  [[ ${lines[1]} == *"Overwriting previous querytype setting (multiple \"querytype=...\" found)" ]]
-=======
-  [[ $status == 2 ]]
-  [[ "${lines[@]}" == *"Overwriting previous querytype setting"* ]]
->>>>>>> e938e27c
+  [[ "${lines[@]}" == *"Overwriting previous querytype setting (multiple \"querytype=...\" found)"* ]]
 }
 
 @test "Regex Test 41: Option \"^;reply=NXDOMAIN\" working as expected" {
@@ -835,7 +825,7 @@
   run bash -c './pihole-FTL regex-test "f" f\;querytype=A'
   printf "%s\n" "${lines[@]}"
   [[ $status == 0 ]]
-  [[ "${lines[@]}" == *"- A"* ]]
+  [[ ${lines[5]} == *"- A"* ]]
 }
 
 @test "Regex Test 48: Option \";querytype=!TXT\" reported on CLI" {
@@ -863,8 +853,8 @@
   run bash -c './pihole-FTL regex-test "f" f\;querytype=A,HTTPS'
   printf "%s\n" "${lines[@]}"
   [[ $status == 0 ]]
-  [[ "${lines[@]}" == *"- A"* ]]
-  [[ "${lines[@]}" == *"- HTTPS"* ]]
+  [[ ${lines[5]} == *"- A"* ]]
+  [[ ${lines[6]} == *"- HTTPS"* ]]
 }
 
 @test "Regex Test 52: Option \";querytype=ANY,HTTPS,SVCB;reply=refused\" working as expected (ONLY matching ANY, HTTPS or SVCB queries)" {
