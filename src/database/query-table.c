/* Pi-hole: A black hole for Internet advertisements
*  (c) 2021 Pi-hole, LLC (https://pi-hole.net)
*  Network-wide ad blocking via your own hardware.
*
*  FTL Engine
*  Query table database routines
*
*  This file is copyright under the latest version of the EUPL.
*  Please see LICENSE file for your rights under this license. */

#include "../FTL.h"
#define QUERY_TABLE_PRIVATE
#include "query-table.h"
#include "sqlite3.h"
#include "../log.h"
#include "../config/config.h"
#include "../enums.h"
#include "../config/config.h"
// counters
#include "../shmem.h"
#include "../overTime.h"
#include "common.h"
#include "../timers.h"

static sqlite3 *memdb = NULL;
static double new_last_timestamp = 0;
static unsigned int new_total = 0, new_blocked = 0;
static unsigned long last_mem_db_idx = 0, last_disk_db_idx = 0;
static unsigned int mem_db_num = 0, disk_db_num = 0;

void db_counts(unsigned long *last_idx, unsigned long *mem_num, unsigned long *disk_num)
{
	*last_idx = last_mem_db_idx;
	*mem_num = mem_db_num;
	*disk_num = disk_db_num;
}

// Initialize in-memory database, add queries table and indices
// The flow of queries is as follows:
//   1. Every second, we try to copy all queries from our internal datastructure
//      into the memory table. We iterate over the last 100 queries and check if
//      they were changed. This operation may fail if the tables is currently busy.
//      This ensures the in-memory database isn't updated midway when, e.g., an
//      API query is running. Furthermore, it ensures that new queries are not
//      blocked when the database is busy and INSERTions aren't currently possible.
//   2. At user-configured intervals, the in-memory database is dumped on-disk.
//      For this, we
//        3.1. Attach the on-disk database
//        3.2. INSERT the queries that came in since the last dumping
//        3.3. Detach the on-disk database
//   3. At the end of their lifetime (that is after 24 hours), queries are DELETEd
//      from the in-memory database to make room for new queries in the rolling
//      window. The queries are not removed from the on-disk database.
bool init_memory_database(void)
{
<<<<<<< HEAD
	int rc;
	const char *uri = "file:memdb?mode=memory&cache=shared";
=======
	// Return early if database is known to be broken
	if(FTLDBerror())
		return DB_FAILED;

	// Start database timer
	timer_start(DATABASE_WRITE_TIMER);
>>>>>>> af4378d4

	// Try to open in-memory database
	rc = sqlite3_open_v2(uri, &memdb, SQLITE_OPEN_READWRITE, NULL);
	if( rc != SQLITE_OK )
	{
		log_err("init_memory_database(): Step error while trying to open database: %s",
		        sqlite3_errstr(rc));
		return false;
	}

	// Explicitly set busy handler to value defined in FTL.h
	rc = sqlite3_busy_timeout(memdb, DATABASE_BUSY_TIMEOUT);
	if( rc != SQLITE_OK )
	{
		log_err("init_memory_database(): Step error while trying to set busy timeout (%d ms): %s",
		        DATABASE_BUSY_TIMEOUT, sqlite3_errstr(rc));
		sqlite3_close(memdb);
		return false;
	}

	// Create query_storage table in the database
	for(unsigned int i = 0; i < ArraySize(table_creation); i++)
	{
		log_debug(DEBUG_DATABASE, "init_memory_database(): Executing %s", table_creation[i]);
		rc = sqlite3_exec(memdb, table_creation[i], NULL, NULL, NULL);
		if( rc != SQLITE_OK ){
			log_err("init_memory_database(\"%s\") failed: %s",
				table_creation[i], sqlite3_errstr(rc));
			sqlite3_close(memdb);
			return false;
		}
	}

	// Add indices on all columns of the in-memory database
	// as well as index on auxilliary tables
	for(unsigned int i = 0; i < ArraySize(index_creation); i++)
	{
		log_debug(DEBUG_DATABASE, "init_memory_database(): Executing %s", index_creation[i]);
		rc = sqlite3_exec(memdb, index_creation[i], NULL, NULL, NULL);
		if( rc != SQLITE_OK ){
			log_err("init_memory_database(\"%s\") failed: %s",
			        index_creation[i], sqlite3_errstr(rc));
			sqlite3_close(memdb);
			return false;
		}
	}

	// Everything went well
	return true;
}

sqlite3 *__attribute__((pure)) get_memdb(void)
{
	return memdb;
}

// Get memory usage and size of in-memory tables
static bool get_memdb_size(sqlite3 *db, size_t *memsize, int *queries)
{
	int rc;
	sqlite3_stmt *stmt = NULL;
	size_t page_count, page_size;

	// PRAGMA page_count
	rc = sqlite3_prepare_v2(db, "PRAGMA page_count", -1, &stmt, NULL);
	if(rc != SQLITE_OK)
	{
		if(rc != SQLITE_BUSY)
			log_err("init_memory_database(PRAGMA page_count): Prepare error: %s",
			        sqlite3_errstr(rc));

		return false;
	}
	rc = sqlite3_step(stmt);
	if( rc == SQLITE_ROW )
		page_count = sqlite3_column_int(stmt, 0);
	else
	{
		log_err("init_memory_database(PRAGMA page_count): Step error: %s",
		        sqlite3_errstr(rc));
		return false;
	}
	sqlite3_finalize(stmt);

	// PRAGMA page_size
	rc = sqlite3_prepare_v2(db, "PRAGMA page_size", -1, &stmt, NULL);
	if(rc != SQLITE_OK)
	{
		if(rc != SQLITE_BUSY)
			log_err("init_memory_database(PRAGMA page_size): Prepare error: %s",
			        sqlite3_errstr(rc));

		return false;
	}
	rc = sqlite3_step(stmt);
	if(rc == SQLITE_ROW)
		page_size = sqlite3_column_int(stmt, 0);
	else
	{
		log_err("init_memory_database(PRAGMA page_size): Step error: %s",
			 sqlite3_errstr(rc));
		return false;
	}
	sqlite3_finalize(stmt);

	*memsize = page_count * page_size;

	// Get number of queries in the memory table
	if((*queries = get_number_of_queries_in_DB(db, "query_storage", false)) == DB_FAILED)
		return false;

	return true;
}

// Log the memory usage of in-memory databases
static void log_in_memory_usage(void)
{
	if(!(config.debug & DEBUG_DATABASE))
		return;

	size_t memsize = 0;
	int queries = 0;
	if(get_memdb_size(memdb, &memsize, &queries))
	{
		char prefix[2] = { 0 };
		double num = 0.0;
		format_memory_size(prefix, memsize, &num);
		log_debug(DEBUG_DATABASE, "mem database size: %.1f%s (%d queries)",
		          num, prefix, queries);
	}
}

// Attach disk database to in-memory database
bool attach_disk_database(const char **message)
{
	int rc;
	bool okay = false;
	sqlite3_stmt *stmt = NULL;

	// ATTACH database file on-disk
	rc = sqlite3_prepare_v2(memdb, "ATTACH ? AS disk", -1, &stmt, NULL);
	if( rc != SQLITE_OK )
	{
		if( rc != SQLITE_BUSY )
			log_err("attach_disk_database(): Prepare error: %s", sqlite3_errstr(rc));
		if(message != NULL)
			*message = sqlite3_errstr(rc);
		return false;
	}
	// Bind path to prepared index
	if((rc = sqlite3_bind_text(stmt, 1, config.files.database, -1, SQLITE_STATIC)) != SQLITE_OK)
	{
		log_err("attach_disk_database(): Failed to bind path: %s",
		        sqlite3_errstr(rc));
		if(message != NULL)
			*message = sqlite3_errstr(rc);
		sqlite3_finalize(stmt);
		return false;
	}

	// Perform step
	if((rc = sqlite3_step(stmt)) == SQLITE_DONE)
		okay = true;
	else
	{
		log_err("attach_disk_database(): Failed to attach database: %s",
		        sqlite3_errstr(rc));
		if(message != NULL)
			*message = sqlite3_errstr(rc);
	}

	// Finalize statement
	sqlite3_reset(stmt);
	sqlite3_finalize(stmt);

	return okay;
}

// Detach disk database to in-memory database
bool detach_disk_database(const char **message)
{
	int rc;

	// Detach database
	rc = sqlite3_exec(memdb, "DETACH disk", NULL, NULL, NULL);
	if( rc != SQLITE_OK ){
		log_err("detach_disk_database() failed: %s",
		        sqlite3_errstr(rc));
		if(message != NULL)
			*message = sqlite3_errstr(rc);
		sqlite3_close(memdb);
		return false;
	}

	return true;
}

// Get number of queries either in the temp or in the on-diks database
// This routine is used by the API routines.
int get_number_of_queries_in_DB(sqlite3 *db, const char *tablename, const bool do_attach)
{
	int rc = 0, num = 0;
	sqlite3_stmt *stmt = NULL;
	// Attach disk database if required
	if(do_attach && !attach_disk_database(NULL))
		return DB_FAILED;

	// Count number of rows
	const size_t buflen = 42 + strlen(tablename);
	char *querystr = calloc(buflen, sizeof(char));
	snprintf(querystr, buflen, "SELECT COUNT(*) FROM %s", tablename);

	// The database pointer may be NULL, meaning we want the memdb
	if(db == NULL)
		db = memdb;

	// PRAGMA page_size
	rc = sqlite3_prepare_v2(db, querystr, -1, &stmt, NULL);
	if( rc != SQLITE_OK )
	{
		if( rc != SQLITE_BUSY )
			log_err("get_number_of_queries_in_DB(%s): Prepare error: %s",
			        tablename, sqlite3_errstr(rc));
		free(querystr);
		return false;
	}
	rc = sqlite3_step(stmt);
	if( rc == SQLITE_ROW )
		num = sqlite3_column_int(stmt, 0);
	else
	{
		log_err("get_number_of_queries_in_DB(%s): Step error: %s",
		        tablename, sqlite3_errstr(rc));
		free(querystr);
		return false;
	}
	sqlite3_finalize(stmt);
	free(querystr);

	// Detach only if attached herein
	if(do_attach && !detach_disk_database(NULL))
		return DB_FAILED;

	return num;
}

// Read queries from the on-disk database into the in-memory database (after
// restart, etc.)
bool import_queries_from_disk(void)
{
	// Get time stamp 24 hours (or what was configured) in the past
	bool okay = false;
	const double now = double_time();
	const double mintime = now - config.maxHistory;
	const char *querystr = "INSERT INTO query_storage SELECT * FROM disk.query_storage WHERE timestamp >= ?";

	// Attach disk database
	if(!attach_disk_database(NULL))
		return false;

	// Begin transaction
	int rc;
	if((rc = sqlite3_exec(memdb, "BEGIN TRANSACTION", NULL, NULL, NULL)) != SQLITE_OK)
	{
		log_err("import_queries_from_disk(): Cannot start transaction: %s", sqlite3_errstr(rc));
		return false;
	}

	// Prepare SQLite3 statement
	sqlite3_stmt *stmt = NULL;
	if((rc = sqlite3_prepare_v2(memdb, querystr, -1, &stmt, NULL)) != SQLITE_OK){
		log_err("import_queries_from_disk(): SQL error prepare: %s", sqlite3_errstr(rc));
		return false;
	}

	// Bind limit
	if((rc = sqlite3_bind_double(stmt, 1, mintime)) != SQLITE_OK)
	{
		log_err("import_queries_from_disk(): Failed to bind type mintime: %s", sqlite3_errstr(rc));
		return false;
	}

	// Perform step
	if((rc = sqlite3_step(stmt)) == SQLITE_DONE)
		okay = true;
	else
		log_err("import_queries_from_disk(): Failed to import queries: %s",
		        sqlite3_errstr(rc));

	// Finalize statement
	sqlite3_reset(stmt);
	sqlite3_finalize(stmt);

	// Import linking tables and current AUTOINCREMENT values from the disk database
	const char *subtable_names[] = {
		"domain_by_id",
		"client_by_id",
		"forward_by_id",
		"addinfo_by_id",
		"sqlite_sequence"
	};
	const char *subtable_sql[] = {
		"INSERT INTO domain_by_id SELECT * FROM disk.domain_by_id",
		"INSERT INTO client_by_id SELECT * FROM disk.client_by_id",
		"INSERT INTO forward_by_id SELECT * FROM disk.forward_by_id",
		"INSERT INTO addinfo_by_id SELECT * FROM disk.addinfo_by_id",
		"INSERT OR REPLACE INTO sqlite_sequence SELECT * FROM disk.sqlite_sequence"
	};

	// Import linking tables
	for(unsigned int i = 0; i < ArraySize(subtable_sql); i++)
	{
		if((rc = sqlite3_exec(memdb, subtable_sql[i], NULL, NULL, NULL)) != SQLITE_OK)
			log_err("import_queries_from_disk(%s): Cannot import linking table: %s",
			        subtable_sql[i], sqlite3_errstr(rc));
		log_debug(DEBUG_DATABASE, "Imported %i rows from disk.%s", sqlite3_changes(memdb), subtable_names[i]);
	}

	// End transaction
	if((rc = sqlite3_exec(memdb, "END TRANSACTION", NULL, NULL, NULL)) != SQLITE_OK)
	{
		log_err("import_queries_from_disk(): Cannot end transaction: %s", sqlite3_errstr(rc));
		return false;
	}

<<<<<<< HEAD
	// Get number of queries on disk before detaching
	disk_db_num = get_number_of_queries_in_DB(memdb, "disk.query_storage", false);
	mem_db_num = get_number_of_queries_in_DB(memdb, "query_storage", false);

	if(!detach_disk_database(NULL))
		return false;

	log_info("Imported %d queries from the on-disk database (it has %d rows)", mem_db_num, disk_db_num);
=======
		const int cacheID = findCacheID(query->domainID, query->clientID, query->type, false);
		DNSCacheData *cache = getDNSCache(cacheID, true);

		// ADDITIONAL_INFO
		if(query->status == QUERY_GRAVITY_CNAME ||
		   query->status == QUERY_REGEX_CNAME ||
		   query->status == QUERY_BLACKLIST_CNAME)
		{
			// Save domain blocked during deep CNAME inspection
			const char *cname = getCNAMEDomainString(query);
			const int len = strlen(cname);
			sqlite3_bind_int(query_stmt, 8, ADDINFO_CNAME_DOMAIN);
			sqlite3_bind_text(query_stmt, 9, cname, len, SQLITE_STATIC);

			// Execute prepared addinfo statement and check if successful
			sqlite3_bind_int(addinfo_stmt, 1, ADDINFO_CNAME_DOMAIN);
			sqlite3_bind_text(addinfo_stmt, 2, cname, len, SQLITE_STATIC);
			if(sqlite3_step(addinfo_stmt) != SQLITE_DONE)
			{
				logg("Encountered error while trying to store addinfo in long-term database (CNAME)");
				error = true;
				break;
			}
			sqlite3_clear_bindings(addinfo_stmt);
			sqlite3_reset(addinfo_stmt);
		}
		else if(cache != NULL && cache->domainlist_id > -1)
		{
			sqlite3_bind_int(query_stmt, 8, ADDINFO_REGEX_ID);
			sqlite3_bind_int(query_stmt, 9, cache->domainlist_id);

			// Execute prepared addinfo statement and check if successful
			sqlite3_bind_int(addinfo_stmt, 1, ADDINFO_REGEX_ID);
			sqlite3_bind_int(addinfo_stmt, 2, cache->domainlist_id);
			if(sqlite3_step(addinfo_stmt) != SQLITE_DONE)
			{
				logg("Encountered error while trying to store addinfo in long-term database (domainlist_id)");
				error = true;
				break;
			}
			sqlite3_clear_bindings(addinfo_stmt);
			sqlite3_reset(addinfo_stmt);
		}
		else
		{
			// Nothing to add here
			sqlite3_bind_null(query_stmt, 8);
			sqlite3_bind_null(query_stmt, 9);
		}
>>>>>>> af4378d4

	return okay;
}

// Export in-memory queries to disk - either due to periodic dumping (final =
// false) or because of a sutdown (final = true)
bool export_queries_to_disk(bool final)
{
	bool okay = false;
	const double time = double_time() - (final ? 0.0 : 30.0);
	const char *querystr = "INSERT INTO disk.query_storage SELECT * FROM query_storage WHERE id > ? AND timestamp < ?";

	log_debug(DEBUG_DATABASE, "Storing queries on disk WHERE id > %lu (max is %lu) and timestamp < %f",
	          last_disk_db_idx, last_mem_db_idx, time);

	// Start database timer
	if(config.debug & DEBUG_DATABASE)
		timer_start(DATABASE_WRITE_TIMER);

	// Attach disk database
	if(!attach_disk_database(NULL))
		return false;

	// Start transaction
	SQL_bool(memdb, "BEGIN TRANSACTION");

	// Prepare SQLite3 statement
	sqlite3_stmt *stmt = NULL;
	int rc = sqlite3_prepare_v2(memdb, querystr, -1, &stmt, NULL);
	if( rc != SQLITE_OK ){
		log_err("export_queries_to_disk(): SQL error prepare: %s", sqlite3_errstr(rc));
		return false;
	}

	// Bind index
	if((rc = sqlite3_bind_int64(stmt, 1, last_disk_db_idx)) != SQLITE_OK)
	{
		log_err("export_queries_to_disk(): Failed to bind id: %s", sqlite3_errstr(rc));
		return false;
	}

	// Bind upper time limit
	// This prevents queries from the last 30 seconds from being stored
	// immediately on-disk to give them some time to complete before finally
	// exported. We do not limit anything when storing during termination.
	if((rc = sqlite3_bind_int64(stmt, 2, time)) != SQLITE_OK)
	{
		log_err("export_queries_to_disk(): Failed to bind time: %s", sqlite3_errstr(rc));
		return false;
	}

	// Perform step
	if((rc = sqlite3_step(stmt)) == SQLITE_DONE)
		okay = true;
	else
		log_err("export_queries_to_disk(): Failed to export queries: %s",
		        sqlite3_errstr(rc));

	// Get number of queries actually inserted by the INSERT INTO ... SELECT * FROM ...
	const int insertions = sqlite3_changes(memdb);

	// Finalize statement
	sqlite3_reset(stmt);
	sqlite3_finalize(stmt);

	// Export linking tables and current AUTOINCREMENT values to the disk database
	const char *subtable_names[] = {
		"domain_by_id",
		"client_by_id",
		"forward_by_id",
		"addinfo_by_id",
		"sqlite_sequence"
	};
	const char *subtable_sql[] = {
		"INSERT OR IGNORE INTO disk.domain_by_id SELECT * FROM domain_by_id",
		"INSERT OR IGNORE INTO disk.client_by_id SELECT * FROM client_by_id",
		"INSERT OR IGNORE INTO disk.forward_by_id SELECT * FROM forward_by_id",
		"INSERT OR IGNORE INTO disk.addinfo_by_id SELECT * FROM addinfo_by_id",
		"UPDATE disk.sqlite_sequence SET seq = (SELECT seq FROM sqlite_sequence WHERE disk.sqlite_sequence.name = sqlite_sequence.name)"
	};

	// Export linking tables
	for(unsigned int i = 0; i < ArraySize(subtable_sql); i++)
	{
		if((rc = sqlite3_exec(memdb, subtable_sql[i], NULL, NULL, NULL)) != SQLITE_OK)
			log_err("export_queries_to_disk(disk.%s): Cannot export subtable: %s",
			        subtable_sql[i], sqlite3_errstr(rc));
		log_debug(DEBUG_DATABASE, "Exported %i rows to disk.%s", sqlite3_changes(memdb), subtable_names[i]);
	}

	// End transaction
	if((rc = sqlite3_exec(memdb, "END TRANSACTION", NULL, NULL, NULL)) != SQLITE_OK)
	{
		log_err("export_queries_to_disk(): Cannot end transaction: %s", sqlite3_errstr(rc));
		return false;
	}

	// Detach disk database
	if(!detach_disk_database(NULL))
		return false;

	// All temp queries were stored to disk, update the IDs
	last_disk_db_idx += insertions;

	if(insertions > 0)
	{
		sqlite3 *db = dbopen(false);
		if(db != NULL)
		{
			db_set_FTL_property_double(db, DB_LASTTIMESTAMP, new_last_timestamp);
			db_update_counters(db, new_total, new_blocked);
			dbclose(&db);
		}
	}

	log_debug(DEBUG_DATABASE, "Exported %u rows for disk.query_storage (took %.1f ms, last SQLite ID %li)",
	          insertions, timer_elapsed_msec(DATABASE_WRITE_TIMER), last_disk_db_idx);

	return okay;
}

// Delete query with given ID from database. Used by garbage collection
bool delete_query_from_db(const sqlite3_int64 id)
{
	// Get time stamp 24 hours (or what was configured) in the past
	bool okay = false;
	const char *querystr = "DELETE FROM query_storage WHERE id = ?";

	// Prepare SQLite3 statement
	sqlite3_stmt *stmt = NULL;
	int rc = sqlite3_prepare_v2(memdb, querystr, -1, &stmt, NULL);
	if( rc != SQLITE_OK ){
		log_err("delete_query_from_db(): SQL error prepare: %s", sqlite3_errstr(rc));
		return false;
	}

	// Bind index
	if((rc = sqlite3_bind_int64(stmt, 1, id)) != SQLITE_OK)
	{
		log_err("delete_query_from_db(): Failed to bind type id: %s", sqlite3_errstr(rc));
		return false;
	}

	// Perform step
	if((rc = sqlite3_step(stmt)) == SQLITE_DONE)
		okay = true;
	else
		log_err("delete_query_from_db(): Failed to delete query with ID %lli: %s",
		        id, sqlite3_errstr(rc));

	mem_db_num -= sqlite3_changes(memdb);
	// Finalize statement
	sqlite3_reset(stmt);
	sqlite3_finalize(stmt);

	return okay;
}

bool add_additional_info_column(sqlite3 *db)
{
	// Add column additinal_info to queries table
	SQL_bool(db, "ALTER TABLE queries ADD COLUMN additional_info TEXT;");

	// Update the database version to 7
	SQL_bool(db, "INSERT OR REPLACE INTO ftl (id, value) VALUES (%u, 7);", DB_VERSION);

	return true;
}

bool add_query_storage_columns(sqlite3 *db)
{
	// Start transaction of database update
	SQL_bool(db, "BEGIN TRANSACTION");

	// Add additional columns to the query_storage table
	SQL_bool(db, "ALTER TABLE query_storage ADD COLUMN reply_type INTEGER");
	SQL_bool(db, "ALTER TABLE query_storage ADD COLUMN reply_time REAL");
	SQL_bool(db, "ALTER TABLE query_storage ADD COLUMN dnssec INTEGER");

	// Update VIEW queries
	SQL_bool(db, "DROP VIEW queries");
	SQL_bool(db, "CREATE VIEW queries AS "
	                     "SELECT id, timestamp, type, status, "
	                       "CASE typeof(domain) WHEN 'integer' THEN (SELECT domain FROM domain_by_id d WHERE d.id = q.domain) ELSE domain END domain,"
	                       "CASE typeof(client) WHEN 'integer' THEN (SELECT ip FROM client_by_id c WHERE c.id = q.client) ELSE client END client,"
	                       "CASE typeof(forward) WHEN 'integer' THEN (SELECT forward FROM forward_by_id f WHERE f.id = q.forward) ELSE forward END forward,"
	                       "CASE typeof(additional_info) WHEN 'integer' THEN (SELECT content FROM addinfo_by_id a WHERE a.id = q.additional_info) ELSE additional_info END additional_info, "
	                       "reply_type, reply_time, dnssec "
	                       "FROM query_storage q");

	// Update database version to 12
	if(!db_set_FTL_property(db, DB_VERSION, 12))
	{
		log_err("add_query_storage_columns(): Failed to update database version!");
		return false;
	}

	// Finish transaction
	SQL_bool(db, "COMMIT");

	return true;
}

bool optimize_queries_table(sqlite3 *db)
{
	// Start transaction of database update
	SQL_bool(db, "BEGIN TRANSACTION;");

	// Create link tables for domain, client, and forward strings
	SQL_bool(db, "CREATE TABLE domain_by_id (id INTEGER PRIMARY KEY, domain TEXT NOT NULL);");
	SQL_bool(db, "CREATE TABLE client_by_id (id INTEGER PRIMARY KEY, ip TEXT NOT NULL, name TEXT);");
	SQL_bool(db, "CREATE TABLE forward_by_id (id INTEGER PRIMARY KEY, forward TEXT NOT NULL);");

	// Create UNIQUE index for the new tables
	SQL_bool(db, "CREATE UNIQUE INDEX domain_by_id_domain_idx ON domain_by_id(domain);");
	SQL_bool(db, "CREATE UNIQUE INDEX client_by_id_client_idx ON client_by_id(ip,name);");
	SQL_bool(db, "CREATE UNIQUE INDEX forward_by_id_forward_idx ON forward_by_id(forward);");

	// Rename current queries table
	SQL_bool(db, "ALTER TABLE queries RENAME TO query_storage;");

	// Change column definitions of the queries_storage table to allow
	// integer IDs. If we would leave the column definitions as TEXT, we
	// could not tell apart integer IDs easily as everything INSERTed would
	// be converted to TEXT form (this is very inefficient)
	// We have to turn off defensive mode to do this.
	SQL_bool(db, "PRAGMA writable_schema = ON;");
	SQL_bool(db, "UPDATE sqlite_master SET sql = 'CREATE TABLE \"query_storage\" (id INTEGER PRIMARY KEY AUTOINCREMENT, timestamp INTEGER NOT NULL, type INTEGER NOT NULL, status INTEGER NOT NULL, domain INTEGER NOT NULL, client INTEGER NOT NULL, forward INTEGER , additional_info TEXT)' WHERE type = 'table' AND name = 'query_storage';");
	SQL_bool(db, "PRAGMA writable_schema = OFF;");

	// Create VIEW queries so user scripts continue to work despite our
	// optimization here. The VIEW will pull the strings from the linked
	// tables when needed to always server the strings.
	SQL_bool(db, "CREATE VIEW queries AS "
	                     "SELECT id, timestamp, type, status, "
	                       "CASE typeof(domain) WHEN 'integer' THEN (SELECT domain FROM domain_by_id d WHERE d.id = q.domain) ELSE domain END domain,"
	                       "CASE typeof(client) WHEN 'integer' THEN (SELECT ip FROM client_by_id c WHERE c.id = q.client) ELSE client END client,"
	                       "CASE typeof(forward) WHEN 'integer' THEN (SELECT forward FROM forward_by_id f WHERE f.id = q.forward) ELSE forward END forward,"
	                       "additional_info FROM query_storage q;");

	// Update database version to 10
	if(!db_set_FTL_property(db, DB_VERSION, 10))
	{
		log_err("optimize_queries_table(): Failed to update database version!");
		return false;
	}

	// Finish transaction
	SQL_bool(db, "COMMIT");

	return true;
}

bool create_addinfo_table(sqlite3 *db)
{
	// Start transaction of database update
	SQL_bool(db, "BEGIN TRANSACTION;");

	// Create link table for additional_info column
	SQL_bool(db, "CREATE TABLE addinfo_by_id (id INTEGER PRIMARY KEY, type INTEGER NOT NULL, content NOT NULL);");

	// Create UNIQUE index for the new tables
	SQL_bool(db, "CREATE UNIQUE INDEX addinfo_by_id_idx ON addinfo_by_id(type,content);");

	// Change column definitions of the queries_storage table to allow
	// integer IDs. If we would leave the column definitions as TEXT, we
	// could not tell apart integer IDs easily as everything INSERTed would
	// be converted to TEXT form (this is very inefficient)
	// We have to turn off defensive mode to do this.
	SQL_bool(db, "PRAGMA writable_schema = ON;");
	SQL_bool(db, "UPDATE sqlite_master SET sql = 'CREATE TABLE \"query_storage\" (id INTEGER PRIMARY KEY AUTOINCREMENT, timestamp INTEGER NOT NULL, type INTEGER NOT NULL, status INTEGER NOT NULL, domain INTEGER NOT NULL, client INTEGER NOT NULL, forward INTEGER, additional_info INTEGER)' WHERE type = 'table' AND name = 'query_storage';");
	SQL_bool(db, "PRAGMA writable_schema = OFF;");

	// Create VIEW queries so user scripts continue to work despite our
	// optimization here. The VIEW will pull the strings from the linked
	// tables when needed to always server the strings.
	SQL_bool(db, "DROP VIEW queries");
	SQL_bool(db, "CREATE VIEW queries AS "
	                     "SELECT id, timestamp, type, status, "
	                       "CASE typeof(domain) WHEN 'integer' THEN (SELECT domain FROM domain_by_id d WHERE d.id = q.domain) ELSE domain END domain,"
	                       "CASE typeof(client) WHEN 'integer' THEN (SELECT ip FROM client_by_id c WHERE c.id = q.client) ELSE client END client,"
	                       "CASE typeof(forward) WHEN 'integer' THEN (SELECT forward FROM forward_by_id f WHERE f.id = q.forward) ELSE forward END forward,"
	                       "CASE typeof(additional_info) WHEN 'integer' THEN (SELECT content FROM addinfo_by_id a WHERE a.id = q.additional_info) ELSE additional_info END additional_info "
	                       "FROM query_storage q;");

	// Update database version to 11
	if(!db_set_FTL_property(db, DB_VERSION, 11))
	{
		log_err("create_addinfo_table(): Failed to update database version!");
		return false;
	}

	// Finish transaction
	SQL_bool(db, "COMMIT");

	return true;
}

// Get most recent 24 hours data from long-term database
void DB_read_queries(void)
{
	// Prepare request
	// Get time stamp 24 hours in the past
	const double now = double_time();
	const double mintime = now - config.maxHistory;
	const char *querystr = "SELECT id,"\
	                              "timestamp,"\
	                              "type,"\
	                              "status,"\
	                              "domain,"\
	                              "client,"\
	                              "forward,"\
	                              "additional_info,"\
	                              "reply_type,"\
	                              "reply_time,"\
	                              "dnssec "\
	                       "FROM queries WHERE timestamp >= ?";

	log_info("Parsing queries in database");

	// Prepare SQLite3 statement
	sqlite3_stmt *stmt = NULL;
	int rc = sqlite3_prepare_v2(memdb, querystr, -1, &stmt, NULL);
	if( rc != SQLITE_OK )
	{
		log_err("DB_read_queries() - SQL error prepare: %s", sqlite3_errstr(rc));
		return;
	}

	// Bind limit
	if((rc = sqlite3_bind_double(stmt, 1, mintime)) != SQLITE_OK)
	{
		log_err("DB_read_queries() - Failed to bind mintime: %s", sqlite3_errstr(rc));
		return;
	}

	// Lock shared memory
	lock_shm();

	// Loop through returned database rows
	sqlite3_int64 dbID = 0;
	while((rc = sqlite3_step(stmt)) == SQLITE_ROW)
	{
		dbID = sqlite3_column_int64(stmt, 0);
		const double queryTimeStamp = sqlite3_column_double(stmt, 1);
		// 1483228800 = 01/01/2017 @ 12:00am (UTC)
		if(queryTimeStamp < 1483228800)
		{
			log_warn("Database: TIMESTAMP should be larger than 01/01/2017 but is %f (DB ID %lli)", queryTimeStamp, dbID);
			continue;
		}
		if(queryTimeStamp > now)
		{
			log_debug(DEBUG_DATABASE, "Skipping query logged in the future (%lli)", (long long)queryTimeStamp);
			continue;
		}

		const int type = sqlite3_column_int(stmt, 2);
		const bool mapped_type = type >= TYPE_A && type < TYPE_MAX;
		const bool offset_type = type > 100 && type < (100 + UINT16_MAX);
		if(!mapped_type && !offset_type)
		{
			log_warn("Database: TYPE should not be %i", type);
			continue;
		}
		// Don't import AAAA queries from database if the user set
		// AAAA_QUERY_ANALYSIS=no in pihole-FTL.conf
		if(type == TYPE_AAAA && !config.analyze_AAAA)
		{
			continue;
		}

		const int status_int = sqlite3_column_int(stmt, 3);
		if(status_int < QUERY_UNKNOWN || status_int >= QUERY_STATUS_MAX)
		{
			log_warn("Database: STATUS should be within [%i,%i] but is %i",
			         QUERY_UNKNOWN, QUERY_STATUS_MAX-1, status_int);
			continue;
		}
		const enum query_status status = status_int;

		const char *domainname = (const char *)sqlite3_column_text(stmt, 4);
		if(domainname == NULL)
		{
			log_warn("Database: DOMAIN should never be NULL, %lli", (long long)queryTimeStamp);
			continue;
		}

		const char *clientIP = (const char *)sqlite3_column_text(stmt, 5);
		if(clientIP == NULL)
		{
			log_warn("Database: CLIENT should never be NULL, %lli", (long long)queryTimeStamp);
			continue;
		}

		// Check if user wants to skip queries coming from localhost
		if(config.ignore_localhost &&
		   (strcmp(clientIP, "127.0.0.1") == 0 || strcmp(clientIP, "::1") == 0))
		{
			continue;
		}

		const int reply_int = sqlite3_column_int(stmt, 8);
		if(reply_int < REPLY_UNKNOWN || reply_int >= QUERY_REPLY_MAX)
		{
			log_warn("Database: REPLY should be within [%i,%i] but is %i",
			         REPLY_UNKNOWN, QUERY_REPLY_MAX-1, reply_int);
			continue;
		}
		const enum reply_type reply = reply_int;

		const int dnssec_int = sqlite3_column_int(stmt, 10);
		if(dnssec_int < DNSSEC_UNKNOWN || dnssec_int >= DNSSEC_MAX)
		{
			log_warn("Database: REPLY should be within [%i,%i] but is %i",
			         DNSSEC_UNKNOWN, DNSSEC_MAX-1, dnssec_int);
			continue;
		}
		const enum dnssec_status dnssec = dnssec_int;

		// Ensure we have enough shared memory available for new data
		shm_ensure_size();

		const char *buffer = NULL;
		int upstreamID = -1; // Default if not forwarded
		// Try to extract the upstream from the "forward" column if non-empty
		if(sqlite3_column_bytes(stmt, 6) > 0 &&
		   (buffer = (const char *)sqlite3_column_text(stmt, 6)) != NULL)
		{
			// Get IP address and port of upstream destination
			char serv_addr[INET6_ADDRSTRLEN] = { 0 };
			unsigned int serv_port = 53;
			// We limit the number of bytes written into the serv_addr buffer
			// to prevent buffer overflows. If there is no port available in
			// the database, we skip extracting them and use the default port
			sscanf(buffer, "%"xstr(INET6_ADDRSTRLEN)"[^#]#%u", serv_addr, &serv_port);
			serv_addr[INET6_ADDRSTRLEN-1] = '\0';
			upstreamID = findUpstreamID(serv_addr, (in_port_t)serv_port);
		}

		double reply_time = 0.0;
		bool reply_time_avail = false;
		if(sqlite3_column_type(stmt, 9) == SQLITE_FLOAT)
		{
			// The field has been added for database version 12
			reply_time = sqlite3_column_double(stmt, 9);
			reply_time_avail = true;
			if(reply_time < 0.0)
			{
<<<<<<< HEAD
				log_warn("REPLY_TIME value %f is invalid, %lli", reply_time, (long long)queryTimeStamp);
=======
				logg("DB warn: REPLY_TIME value %f is invalid, %lli", reply_time, (long long)queryTimeStamp);
				continue;
			}
		}

		int dnssec = DNSSEC_UNSPECIFIED;
		if(sqlite3_column_type(stmt, 10) == SQLITE_INTEGER)
		{
			// The field has been added for database version 12
			dnssec = sqlite3_column_int(stmt, 10);
			if(dnssec < DNSSEC_UNSPECIFIED || dnssec > DNSSEC_ABANDONED)
			{
				logg("DB warn: DNSSEC value %i is invalid, %lli", dnssec, (long long)queryTimeStamp);
>>>>>>> af4378d4
				continue;
			}
		}

		// Obtain IDs only after filtering which queries we want to keep
		const int timeidx = getOverTimeID(queryTimeStamp);
		const int domainID = findDomainID(domainname, true);
		const int clientID = findClientID(clientIP, true, false);

		// Set index for this query
		const int queryIndex = counters->queries;

		// Store this query in memory
		queriesData *query = getQuery(queryIndex, false);
		query->magic = MAGICBYTE;
		query->timestamp = queryTimeStamp;
		if(type < 100)
		{
			// Mapped query type
			if(type >= TYPE_A && type < TYPE_MAX)
				query->type = type;
			else
			{
				// Invalid query type
				log_warn("Query type %d is invalid.", type);
				continue;
			}
		}
		else
		{
			// Offset query type
			query->type = TYPE_OTHER;
			query->qtype = type - 100;
		}

		// Status is set below
		query->domainID = domainID;
		query->clientID = clientID;
		query->upstreamID = upstreamID;
		query->id = 0;
		query->response = 0;
		query->flags.response_calculated = reply_time_avail;
		query->dnssec = dnssec;
		query->reply = reply;
		counters->reply[query->reply]++;
		query->response = reply_time * 1e4; // convert to tenth-millisecond unit
		query->CNAME_domainID = -1;
		// Initialize flags
		query->flags.complete = true; // Mark as all information is available
		query->flags.blocked = false;
		query->flags.allowed = false;
		query->flags.database.stored = true;
		query->flags.database.changed = false;
		query->ede = -1; // EDE_UNSET == -1

		// Set lastQuery timer for network table
		clientsData *client = getClient(clientID, true);
		client->lastQuery = queryTimeStamp;

		// Handle type counters
		if(type >= TYPE_A && type < TYPE_MAX)
			counters->querytype[type]++;

		// Update overTime data
		overTime[timeidx].total++;
		// Update overTime data structure with the new client
		change_clientcount(client, 0, 0, timeidx, 1);

		// Increase DNS queries counter
		counters->queries++;

		// Get additional information from the additional_info column if applicable
		if(status == QUERY_GRAVITY_CNAME ||
		   status == QUERY_REGEX_CNAME ||
		   status == QUERY_DENYLIST_CNAME )
		{
			// QUERY_*_CNAME: Get domain causing the blocking
			const char *CNAMEdomain = (const char *)sqlite3_column_text(stmt, 7);
			if(CNAMEdomain != NULL && strlen(CNAMEdomain) > 0)
			{
				// Add domain to FTL's memory but do not count it. Seeing a
				// domain in the middle of a CNAME trajectory does not mean
				// it was queried intentionally.
				const int CNAMEdomainID = findDomainID(CNAMEdomain, false);
				query->CNAME_domainID = CNAMEdomainID;
			}
		}
		else if(sqlite3_column_bytes(stmt, 7) != 0)
		{
			// Set ID of the domainlist entry that was the reason for permitting/blocking this query
			// We assume the value in this field is said ID when it is not a CNAME-related domain
			// (checked above) and the value of additional_info is not NULL (0 bytes storage size)
			const int cacheID = findCacheID(query->domainID, query->clientID, query->type, true);
			DNSCacheData *cache = getDNSCache(cacheID, true);
			// Only load if
			//  a) we have a cache entry
<<<<<<< HEAD
			//  b) the value of additional_info is not NULL (0 bytes storage size)
			if(cache != NULL && sqlite3_column_bytes(stmt, 7) != 0)
				cache->deny_regex_id = sqlite3_column_int(stmt, 7);
=======
			if(cache != NULL)
				cache->domainlist_id = sqlite3_column_int(stmt, 7);
>>>>>>> af4378d4
		}

		// Increment status counters, we first have to add one to the count of
		// unknown queries because query_set_status() will subtract from there
		// when setting a different status
		if(status != QUERY_UNKNOWN)
			counters->status[QUERY_UNKNOWN]++;
		query_set_status(query, status);

		// Do further processing based on the query status we read from the database
		switch(status)
		{
			case QUERY_UNKNOWN: // Unknown
				break;

			case QUERY_GRAVITY: // Blocked by gravity
			case QUERY_REGEX: // Blocked by regex denylist
			case QUERY_DENYLIST: // Blocked by exact denylist
			case QUERY_EXTERNAL_BLOCKED_IP: // Blocked by external provider
			case QUERY_EXTERNAL_BLOCKED_NULL: // Blocked by external provider
			case QUERY_EXTERNAL_BLOCKED_NXRA: // Blocked by external provider
			case QUERY_GRAVITY_CNAME: // Blocked by gravity (inside CNAME path)
			case QUERY_REGEX_CNAME: // Blocked by regex denylist (inside CNAME path)
			case QUERY_DENYLIST_CNAME: // Blocked by exact denylist (inside CNAME path)
			case QUERY_DBBUSY: // Blocked because gravity database was busy
			case QUERY_SPECIAL_DOMAIN: // Blocked by special domain handling
				query->flags.blocked = true;
				// Get domain pointer
				domainsData *domain = getDomain(domainID, true);
				domain->blockedcount++;
				change_clientcount(client, 0, 1, -1, 0);
				break;

			case QUERY_FORWARDED: // Forwarded
			case QUERY_RETRIED: // (fall through)
			case QUERY_RETRIED_DNSSEC: // (fall through)
				// Only update upstream if there is one (there
				// won't be one for retried DNSSEC queries)
				if(upstreamID > -1)
				{
					upstreamsData *upstream = getUpstream(upstreamID, true);
					if(upstream != NULL)
					{
						upstream->overTime[timeidx]++;
						upstream->lastQuery = queryTimeStamp;
					}
				}
				break;

			case QUERY_CACHE: // Cached or local config
			case QUERY_CACHE_STALE:
				// Nothing to be done here
				break;

			case QUERY_IN_PROGRESS:
				// Nothing to be done here
				break;

			case QUERY_STATUS_MAX:
			default:
				log_warn("Found unknown status %i in long term database!", status);
				break;
		}

		if(counters->queries % 10000 == 0)
			log_info("  %d queries parsed...", counters->queries);
	}

	unlock_shm();

	if( rc != SQLITE_DONE )
	{
		log_err("DB_read_queries() - SQL error step: %s", sqlite3_errstr(rc));
		return;
	}

	// Finalize SQLite3 statement
	sqlite3_finalize(stmt);

	log_info("Imported %i queries from the long-term database", counters->queries);

	// If the Pi-hole was down fore more than 24 hours, we will not import
	// anything here. Query the database to get the maximum database ID is
	// important to avoid starting counting from zero
	if(dbID == 0)
	{
		querystr = "SELECT MAX(id) FROM disk.queries";

		// Attach disk database
		if(!attach_disk_database(NULL))
			return;

		// Prepare SQLite3 statement
		rc = sqlite3_prepare_v2(memdb, querystr, -1, &stmt, NULL);

		// Perform step
		if((rc = sqlite3_step(stmt)) == SQLITE_ROW)
			dbID = sqlite3_column_int64(stmt, 0);
		else
			log_err("DB_read_queries(): Failed to get MAX(id) from queries: %s",
			        sqlite3_errstr(rc));

		// Finalize statement
		sqlite3_reset(stmt);
		sqlite3_finalize(stmt);

		if(!detach_disk_database(NULL))
			return;

		log_debug(DEBUG_DATABASE, "Last long-term idx is %lld", dbID);
	}

	// Update indices so that the next call to DB_save_queries() skips the
	// queries that we just imported from the database
	last_disk_db_idx = dbID;
	last_mem_db_idx = dbID;
}

bool queries_to_database(void)
{
	int rc;
	unsigned int added = 0, updated = 0;
	sqlite3_int64 idx = 0;
	sqlite3_stmt *query_stmt = NULL;
	sqlite3_stmt *domain_stmt = NULL;
	sqlite3_stmt *client_stmt = NULL;
	sqlite3_stmt *forward_stmt = NULL;
	sqlite3_stmt *addinfo_stmt = NULL;

	// Skip, we never store nor count queries recorded while have been in
	// maximum privacy mode in the database
	if(config.privacylevel >= PRIVACY_MAXIMUM)
	{
		log_debug(DEBUG_DATABASE, "Not storing query in database due to privacy level settings");
		return true;
	}
	if(counters->queries == 0)
	{
		log_debug(DEBUG_DATABASE, "Not storing query in database as there are none");
		return true;
	}

	// Start preparing query
	rc = sqlite3_prepare_v3(memdb, "REPLACE INTO query_storage VALUES "\
	                                "(?1," \
	                                 "?2," \
	                                 "?3," \
	                                 "?4," \
	                                 "(SELECT id FROM domain_by_id WHERE domain = ?5)," \
	                                 "(SELECT id FROM client_by_id WHERE ip = ?6 AND name = ?7)," \
	                                 "(SELECT id FROM forward_by_id WHERE forward = ?8)," \
	                                 "(SELECT id FROM addinfo_by_id WHERE type = ?9 AND content = ?10),"
	                                 "?11," \
	                                 "?12," \
	                                 "?13)", -1, SQLITE_PREPARE_PERSISTENT, &query_stmt, NULL);
	if( rc != SQLITE_OK )
	{
		log_err("queries_to_database(query_storage) - SQL error step: %s", sqlite3_errstr(rc));
		return false;
	}

	rc = sqlite3_prepare_v3(memdb, "INSERT OR IGNORE INTO domain_by_id (domain) VALUES (?)",
	                        -1, SQLITE_PREPARE_PERSISTENT, &domain_stmt, NULL);
	if( rc != SQLITE_OK )
	{
		log_err("queries_to_database(domain_by_id) - SQL error step: %s", sqlite3_errstr(rc));
		return false;
	}

	rc = sqlite3_prepare_v3(memdb, "INSERT OR IGNORE INTO client_by_id (ip,name) VALUES (?,?)",
	                        -1, SQLITE_PREPARE_PERSISTENT, &client_stmt, NULL);
	if( rc != SQLITE_OK )
	{
		log_err("queries_to_database(client_by_id) - SQL error step: %s", sqlite3_errstr(rc));
		return false;
	}

	rc = sqlite3_prepare_v3(memdb, "INSERT OR IGNORE INTO forward_by_id (forward) VALUES (?)",
	                        -1, SQLITE_PREPARE_PERSISTENT, &forward_stmt, NULL);
	if( rc != SQLITE_OK )
	{
		log_err("queries_to_database(forward_by_id) - SQL error step: %s", sqlite3_errstr(rc));
		return false;
	}

	rc = sqlite3_prepare_v3(memdb, "INSERT OR IGNORE INTO addinfo_by_id (type,content) VALUES (?,?)",
	                        -1, SQLITE_PREPARE_PERSISTENT, &addinfo_stmt, NULL);
	if( rc != SQLITE_OK )
	{
		log_err("queries_to_database(addinfo_by_id) - SQL error step: %s", sqlite3_errstr(rc));
		return false;
	}

	// Loop over recent queries and store new or changed ones in the in-memory database
	const unsigned int min_iter = counters->queries - 1;
	unsigned int max_iter = min_iter > DB_QUERY_MAX_ITER ? min_iter - DB_QUERY_MAX_ITER : 0;
	for(unsigned int queryID = min_iter; queryID > max_iter; queryID--)
	{
		// Get query pointer
		queriesData *query = getQuery(queryID, true);
		if(query == NULL)
		{
			// Encountered memory error, skip query
			log_err("Memory error in queries_to_database()");
			break;
		}

		// Skip queries which have not changed since the last iteration
		if(!query->flags.database.changed)
			continue;

		// Update max_iter in case we have changes queries very close to
		// the end of the interation interval
		if(min_iter - max_iter < 10)
			max_iter = max_iter > DB_QUERY_MAX_ITER ? max_iter - DB_QUERY_MAX_ITER : 0;

		// Explicitly set ID to match what is in the on-disk database
		if(query->db > -1)
		{
			// We update an existing query
			idx = query->db;
		}
		else
		{
			// We create a new query
			idx = last_mem_db_idx + 1;
		}

		// ID
		sqlite3_bind_int64(query_stmt, 1, idx);

		// TIMESTAMP
		sqlite3_bind_double(query_stmt, 2, query->timestamp);

		// TYPE
		if(query->type != TYPE_OTHER)
		{
			// Store mapped type if query->type is not OTHER
			sqlite3_bind_int(query_stmt, 3, query->type);
		}
		else
		{
			// Store query type + offset if query-> type is OTHER
			sqlite3_bind_int(query_stmt, 3, query->qtype + 100);
		}

		// STATUS
		sqlite3_bind_int(query_stmt, 4, query->status);

		// DOMAIN
		const char *domain = getDomainString(query);
		sqlite3_bind_text(query_stmt, 5, domain, -1, SQLITE_STATIC);
		sqlite3_bind_text(domain_stmt, 1, domain, -1, SQLITE_STATIC);

		// Execute prepare domain statement and check if successful
		if(sqlite3_step(domain_stmt) != SQLITE_DONE)
		{
			log_err("Encountered error while trying to store domain");
			break;
		}
		sqlite3_clear_bindings(domain_stmt);
		sqlite3_reset(domain_stmt);

		// CLIENT
		const char *clientIP = getClientIPString(query);
		sqlite3_bind_text(query_stmt, 6, clientIP, -1, SQLITE_STATIC);
		sqlite3_bind_text(client_stmt, 1, clientIP, -1, SQLITE_STATIC);
		const char *clientName = getClientNameString(query);
		sqlite3_bind_text(query_stmt, 7, clientName, -1, SQLITE_STATIC);
		sqlite3_bind_text(client_stmt, 2, clientName, -1, SQLITE_STATIC);

		// Execute prepare client statement and check if successful
		if(sqlite3_step(client_stmt) != SQLITE_DONE)
		{
			log_err("Encountered error while trying to store client");
			break;
		}
		sqlite3_clear_bindings(client_stmt);
		sqlite3_reset(client_stmt);

		// FORWARD
		if(query->upstreamID > -1)
		{
			// Get forward pointer
			const upstreamsData* upstream = getUpstream(query->upstreamID, true);
			const char *forwardIP = getstr(upstream->ippos);
			if(upstream && forwardIP)
			{
				char *buffer = NULL;
				int len = 0; // The length of the string WITHOUT the NUL byte. This is what sqlite3_bind_text() expects.
				if((len = asprintf(&buffer, "%s#%u", forwardIP, upstream->port)) > 0)
				{
					// Use transient here as we step only after the buffer is freed below
					sqlite3_bind_text(query_stmt, 8, buffer, len, SQLITE_TRANSIENT);
					// Use static here as we insert right away
					sqlite3_bind_text(forward_stmt, 1, buffer, len, SQLITE_STATIC);

					// Execute prepared forward statement and check if successful
					if(sqlite3_step(forward_stmt) != SQLITE_DONE)
					{
						log_err("Encountered error while trying to store forward");
						break;
					}
					sqlite3_clear_bindings(forward_stmt);
					sqlite3_reset(forward_stmt);
				}
				else
				{
					// Memory error: Do not store the forward destination
					sqlite3_bind_null(query_stmt, 8);
				}

				if(buffer) free(buffer);
			}
		}
		else
		{
			// No forward destination
			sqlite3_bind_null(query_stmt, 8);
		}

		// ADDITIONAL_INFO
		if(query->status == QUERY_GRAVITY_CNAME ||
		query->status == QUERY_REGEX_CNAME ||
		query->status == QUERY_DENYLIST_CNAME)
		{
			// Save domain blocked during deep CNAME inspection
			const char *cname = getCNAMEDomainString(query);
			const int len = strlen(cname);
			sqlite3_bind_int(query_stmt, 9, ADDINFO_CNAME_DOMAIN);
			sqlite3_bind_text(query_stmt, 10, cname, len, SQLITE_STATIC);

			// Execute prepared addinfo statement and check if successful
			sqlite3_bind_int(addinfo_stmt, 1, ADDINFO_CNAME_DOMAIN);
			sqlite3_bind_text(addinfo_stmt, 2, cname, len, SQLITE_STATIC);
			if(sqlite3_step(addinfo_stmt) != SQLITE_DONE)
			{
				log_err("Encountered error while trying to store addinfo");
				break;
			}
			sqlite3_clear_bindings(addinfo_stmt);
			sqlite3_reset(addinfo_stmt);
		}
		else if(query->status == QUERY_REGEX)
		{
			// Restore regex ID if applicable
			const int cacheID = findCacheID(query->domainID, query->clientID, query->type);
			DNSCacheData *cache = getDNSCache(cacheID, true);
			if(cache != NULL)
			{
				sqlite3_bind_int(query_stmt, 9, ADDINFO_REGEX_ID);
				sqlite3_bind_int(query_stmt, 10, cache->deny_regex_id);

				// Execute prepared addinfo statement and check if successful
				sqlite3_bind_int(addinfo_stmt, 1, ADDINFO_REGEX_ID);
				sqlite3_bind_int(addinfo_stmt, 2, cache->deny_regex_id);
				if(sqlite3_step(addinfo_stmt) != SQLITE_DONE)
				{
					log_err("Encountered error while trying to store addinfo");
					break;
				}
				sqlite3_clear_bindings(addinfo_stmt);
				sqlite3_reset(addinfo_stmt);
			}
			else
				sqlite3_bind_null(query_stmt, 9);
		}
		else
		{
			// Nothing to add here
			sqlite3_bind_null(query_stmt, 9);
			sqlite3_bind_null(query_stmt, 10);
		}

		// REPLY_TYPE
		sqlite3_bind_int(query_stmt, 11, query->reply);

		// REPLY_TIME
		if(query->flags.response_calculated)
			// Store difference (in milliseconds) when applicable
			sqlite3_bind_double(query_stmt, 12, 1e-4*query->response);
		else
			// Store NULL otherwise
			sqlite3_bind_null(query_stmt, 12);

		// DNSSEC
		sqlite3_bind_int(query_stmt, 13, query->dnssec);

	/*	// TTL
		sqlite3_bind_int(query_stmt, 14, query->ttl);

		// REGEX_ID
		if(query->status == QUERY_REGEX)
		{
			// Restore regex ID if applicable
			const int cacheID = findCacheID(query->domainID, query->clientID, query->type);
			DNSCacheData *cache = getDNSCache(cacheID, true);
			if(cache != NULL)
				sqlite3_bind_int(query_stmt, 15, cache->deny_regex_id);
			else
				sqlite3_bind_null(query_stmt, 15);
		}
		else
		{
			sqlite3_bind_null(query_stmt, 15);
		}
	*/
		// Step and check if successful
		rc = sqlite3_step(query_stmt);
		sqlite3_clear_bindings(query_stmt);
		sqlite3_reset(query_stmt);

		if( rc != SQLITE_DONE )
		{
			log_err("Encountered error while trying to store queries in query_storage: %s", sqlite3_errstr(rc));
			break;
		}

		// Update fields if this is a new query (skip if we are only updating an
		// existing entry)
		if(query->db == -1)
		{
			// Store database index for this query (in case we need to
			// update it later on)
			query->db = ++last_mem_db_idx;

			// Total counter information (delta computation)
			new_total++;
			if(query->flags.blocked)
				new_blocked++;

			// Update lasttimestamp variable with timestamp of the latest stored query
			if(query->timestamp > new_last_timestamp)
				new_last_timestamp = query->timestamp;

			added++;
		}
		else
			updated++;

		// Memorize query as updated in the database
		query->flags.database.changed = false;
	}

	if((rc = sqlite3_finalize(query_stmt)) != SQLITE_OK)
	{
		log_err("Statement finalization failed when trying to store queries to in-memory database: %s",
		        sqlite3_errstr(rc));
		return false;
	}

	if(config.debug & DEBUG_DATABASE && updated + added > 0)
	{
		log_debug(DEBUG_DATABASE, "In-memory database: Added %d new, updated %d known queries", added, updated);
		log_in_memory_usage();
	}

	return true;
}<|MERGE_RESOLUTION|>--- conflicted
+++ resolved
@@ -53,17 +53,8 @@
 //      window. The queries are not removed from the on-disk database.
 bool init_memory_database(void)
 {
-<<<<<<< HEAD
 	int rc;
 	const char *uri = "file:memdb?mode=memory&cache=shared";
-=======
-	// Return early if database is known to be broken
-	if(FTLDBerror())
-		return DB_FAILED;
-
-	// Start database timer
-	timer_start(DATABASE_WRITE_TIMER);
->>>>>>> af4378d4
 
 	// Try to open in-memory database
 	rc = sqlite3_open_v2(uri, &memdb, SQLITE_OPEN_READWRITE, NULL);
@@ -389,7 +380,6 @@
 		return false;
 	}
 
-<<<<<<< HEAD
 	// Get number of queries on disk before detaching
 	disk_db_num = get_number_of_queries_in_DB(memdb, "disk.query_storage", false);
 	mem_db_num = get_number_of_queries_in_DB(memdb, "query_storage", false);
@@ -398,57 +388,6 @@
 		return false;
 
 	log_info("Imported %d queries from the on-disk database (it has %d rows)", mem_db_num, disk_db_num);
-=======
-		const int cacheID = findCacheID(query->domainID, query->clientID, query->type, false);
-		DNSCacheData *cache = getDNSCache(cacheID, true);
-
-		// ADDITIONAL_INFO
-		if(query->status == QUERY_GRAVITY_CNAME ||
-		   query->status == QUERY_REGEX_CNAME ||
-		   query->status == QUERY_BLACKLIST_CNAME)
-		{
-			// Save domain blocked during deep CNAME inspection
-			const char *cname = getCNAMEDomainString(query);
-			const int len = strlen(cname);
-			sqlite3_bind_int(query_stmt, 8, ADDINFO_CNAME_DOMAIN);
-			sqlite3_bind_text(query_stmt, 9, cname, len, SQLITE_STATIC);
-
-			// Execute prepared addinfo statement and check if successful
-			sqlite3_bind_int(addinfo_stmt, 1, ADDINFO_CNAME_DOMAIN);
-			sqlite3_bind_text(addinfo_stmt, 2, cname, len, SQLITE_STATIC);
-			if(sqlite3_step(addinfo_stmt) != SQLITE_DONE)
-			{
-				logg("Encountered error while trying to store addinfo in long-term database (CNAME)");
-				error = true;
-				break;
-			}
-			sqlite3_clear_bindings(addinfo_stmt);
-			sqlite3_reset(addinfo_stmt);
-		}
-		else if(cache != NULL && cache->domainlist_id > -1)
-		{
-			sqlite3_bind_int(query_stmt, 8, ADDINFO_REGEX_ID);
-			sqlite3_bind_int(query_stmt, 9, cache->domainlist_id);
-
-			// Execute prepared addinfo statement and check if successful
-			sqlite3_bind_int(addinfo_stmt, 1, ADDINFO_REGEX_ID);
-			sqlite3_bind_int(addinfo_stmt, 2, cache->domainlist_id);
-			if(sqlite3_step(addinfo_stmt) != SQLITE_DONE)
-			{
-				logg("Encountered error while trying to store addinfo in long-term database (domainlist_id)");
-				error = true;
-				break;
-			}
-			sqlite3_clear_bindings(addinfo_stmt);
-			sqlite3_reset(addinfo_stmt);
-		}
-		else
-		{
-			// Nothing to add here
-			sqlite3_bind_null(query_stmt, 8);
-			sqlite3_bind_null(query_stmt, 9);
-		}
->>>>>>> af4378d4
 
 	return okay;
 }
@@ -465,8 +404,7 @@
 	          last_disk_db_idx, last_mem_db_idx, time);
 
 	// Start database timer
-	if(config.debug & DEBUG_DATABASE)
-		timer_start(DATABASE_WRITE_TIMER);
+	timer_start(DATABASE_WRITE_TIMER);
 
 	// Attach disk database
 	if(!attach_disk_database(NULL))
@@ -898,23 +836,7 @@
 			reply_time_avail = true;
 			if(reply_time < 0.0)
 			{
-<<<<<<< HEAD
 				log_warn("REPLY_TIME value %f is invalid, %lli", reply_time, (long long)queryTimeStamp);
-=======
-				logg("DB warn: REPLY_TIME value %f is invalid, %lli", reply_time, (long long)queryTimeStamp);
-				continue;
-			}
-		}
-
-		int dnssec = DNSSEC_UNSPECIFIED;
-		if(sqlite3_column_type(stmt, 10) == SQLITE_INTEGER)
-		{
-			// The field has been added for database version 12
-			dnssec = sqlite3_column_int(stmt, 10);
-			if(dnssec < DNSSEC_UNSPECIFIED || dnssec > DNSSEC_ABANDONED)
-			{
-				logg("DB warn: DNSSEC value %i is invalid, %lli", dnssec, (long long)queryTimeStamp);
->>>>>>> af4378d4
 				continue;
 			}
 		}
@@ -1011,14 +933,9 @@
 			DNSCacheData *cache = getDNSCache(cacheID, true);
 			// Only load if
 			//  a) we have a cache entry
-<<<<<<< HEAD
 			//  b) the value of additional_info is not NULL (0 bytes storage size)
 			if(cache != NULL && sqlite3_column_bytes(stmt, 7) != 0)
-				cache->deny_regex_id = sqlite3_column_int(stmt, 7);
-=======
-			if(cache != NULL)
 				cache->domainlist_id = sqlite3_column_int(stmt, 7);
->>>>>>> af4378d4
 		}
 
 		// Increment status counters, we first have to add one to the count of
@@ -1365,16 +1282,16 @@
 		else if(query->status == QUERY_REGEX)
 		{
 			// Restore regex ID if applicable
-			const int cacheID = findCacheID(query->domainID, query->clientID, query->type);
+			const int cacheID = findCacheID(query->domainID, query->clientID, query->type, false);
 			DNSCacheData *cache = getDNSCache(cacheID, true);
 			if(cache != NULL)
 			{
 				sqlite3_bind_int(query_stmt, 9, ADDINFO_REGEX_ID);
-				sqlite3_bind_int(query_stmt, 10, cache->deny_regex_id);
+				sqlite3_bind_int(query_stmt, 10, cache->domainlist_id);
 
 				// Execute prepared addinfo statement and check if successful
 				sqlite3_bind_int(addinfo_stmt, 1, ADDINFO_REGEX_ID);
-				sqlite3_bind_int(addinfo_stmt, 2, cache->deny_regex_id);
+				sqlite3_bind_int(addinfo_stmt, 2, cache->domainlist_id);
 				if(sqlite3_step(addinfo_stmt) != SQLITE_DONE)
 				{
 					log_err("Encountered error while trying to store addinfo");
