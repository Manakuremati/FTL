--- conflicted
+++ resolved
@@ -9,12 +9,6 @@
 *  Please see LICENSE file for your rights under this license. */
 #ifndef ENUMS_H
 #define ENUMS_H
-
-enum protocol {
-	TCP,
-	UDP,
-	INTERNAL
-} __attribute__ ((packed));
 
 enum memory_type {
 	QUERIES,
@@ -159,6 +153,7 @@
 	DEBUG_HELPER        = (1 << 20), /* 00000000 00010000 00000000 00000000 */
 	DEBUG_CONFIG        = (1 << 21), /* 00000000 00100000 00000000 00000000 */
 	DEBUG_EXTRA         = (1 << 22), /* 00000000 01000000 00000000 00000000 */
+	DEBUG_RESERVED      = (1 << 23), /* 00000000 10000000 00000000 00000000 */
 	// DEBUG_EXTRA has always to be the last option
 } __attribute__ ((packed));
 
@@ -194,8 +189,8 @@
 	GRAVITY_TABLE,
 	EXACT_BLACKLIST_TABLE,
 	EXACT_WHITELIST_TABLE,
-	REGEX_BLACKLIST_TABLE,
-	REGEX_WHITELIST_TABLE,
+	REGEX_DENY_TABLE,
+	REGEX_ALLOW_TABLE,
 	CLIENTS_TABLE,
 	GROUPS_TABLE,
 	ADLISTS_TABLE,
@@ -226,12 +221,12 @@
 	REFRESH_NONE
 } __attribute__ ((packed));
 
-<<<<<<< HEAD
 enum api_auth_status {
 	API_AUTH_UNAUTHORIZED  = -1,
 	API_AUTH_LOCALHOST  = -2,
 	API_AUTH_EMPTYPASS  = -3,
-=======
+} __attribute__ ((packed));
+
 enum db_result {
 	NOT_FOUND,
 	FOUND,
@@ -243,7 +238,6 @@
 	BUSY_ALLOW,
 	BUSY_REFUSE,
 	BUSY_DROP
->>>>>>> 9bfcc880
 } __attribute__ ((packed));
 
 enum thread_types {
@@ -259,7 +253,7 @@
 	HOSTNAME_MESSAGE,
 	DNSMASQ_CONFIG_MESSAGE,
 	RATE_LIMIT_MESSAGE,
-	MAX_MESSAGE
+	MAX_MESSAGES
 } __attribute__ ((packed));
 
 enum ptr_type {
