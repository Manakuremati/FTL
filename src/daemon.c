--- conflicted
+++ resolved
@@ -128,9 +128,9 @@
 	// If any processes still have the file open, it will remain
 	// in existence until the last file descriptor referring to
 	// it is closed.
-	if(remove(FTLfiles.pid) != 0)
-	{
-		logg("WARNING: Unable to remove PID file: %s", strerror(errno));
+	if(remove(config.files.pid) != 0)
+	{
+		log_warn("Unable to remove PID file: %s", strerror(errno));
 	}
 }
 
@@ -190,26 +190,19 @@
 	{
 		if(info.uptime > DELAY_UPTIME)
 		{
-			logg("Not sleeping as system has finished booting");
+			log_info("Not sleeping as system has finished booting");
 			return;
 		}
 	}
 	else
 	{
-		logg("Unable to obtain sysinfo: %s (%i)", strerror(errno), errno);
+		log_err("Unable to obtain sysinfo: %s (%i)", strerror(errno), errno);
 	}
 
 	// Sleep if requested by DELAY_STARTUP
-<<<<<<< HEAD
-	log_info("Sleeping for %d seconds as requested by configuration ...",
-	     config.delay_startup);
+	log_info("Sleeping for %d seconds as requested by configuration ...", config.delay_startup);
 	sleep(config.delay_startup);
-	log_info("Done sleeping, continuing startup of resolver...\n");
-=======
-	logg("Sleeping for %d seconds as requested by configuration ...", config.delay_startup);
-	sleep(config.delay_startup);
-	logg("Done sleeping, continuing startup of resolver...");
->>>>>>> 90215786
+	log_info("Done sleeping, continuing startup of resolver...");
 }
 
 // Is this a fork?
@@ -240,18 +233,14 @@
 		if(thread_cancellable[i])
 		{
 			log_info("Thread %s (%d) is idle, terminating it.",
-			     thread_names[i], i);
+			         thread_names[i], i);
 			pthread_cancel(threads[i]);
 		}
 
 		if (clock_gettime(CLOCK_REALTIME, &ts) == -1)
 		{
-<<<<<<< HEAD
-			log_info("Thread %s (%d) is busy, cancelling it (cannot set timout).",
-=======
-			logg("Thread %s (%d) is busy, cancelling it (cannot set timeout).",
->>>>>>> 90215786
-			     thread_names[i], i);
+			log_info("Thread %s (%d) is busy, cancelling it (cannot set timeout).",
+			         thread_names[i], i);
 			pthread_cancel(threads[i]);
 			continue;
 		}
