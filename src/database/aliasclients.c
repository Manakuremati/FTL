--- conflicted
+++ resolved
@@ -96,12 +96,8 @@
 	int rc = sqlite3_prepare_v2(db, querystr, -1, &stmt, NULL);
 	if(rc != SQLITE_OK)
 	{
-<<<<<<< HEAD
 		log_err("import_aliasclients() - SQL error prepare: %s", sqlite3_errstr(rc));
-=======
-		logg("import_aliasclients() - SQL error prepare: %s", sqlite3_errstr(rc));
 		checkFTLDBrc(rc);
->>>>>>> 9bfcc880
 		return false;
 	}
 
@@ -112,14 +108,9 @@
 		// Check if we ran into an error
 		if(rc != SQLITE_ROW)
 		{
-<<<<<<< HEAD
 			log_err("import_aliasclients() - SQL error step: %s", sqlite3_errstr(rc));
-			break;
-=======
-			logg("import_aliasclients() - SQL error step: %s", sqlite3_errstr(rc));
 			checkFTLDBrc(rc);
 			return false;
->>>>>>> 9bfcc880
 		}
 
 		// Get hardware address from database and store it as IP + MAC address of this client
@@ -129,12 +120,8 @@
 		char *aliasclient_str = NULL;
 		if(asprintf(&aliasclient_str, "aliasclient-%i", aliasclient_id) < 10)
 		{
-<<<<<<< HEAD
 			log_err("Memory error in import_aliasclients()");
-=======
-			logg("Memory error in import_aliasclients()");
 			checkFTLDBrc(rc);
->>>>>>> 9bfcc880
 			return false;
 		}
 
@@ -172,12 +159,8 @@
 	// Finalize statement
 	if ((rc = sqlite3_finalize(stmt)) != SQLITE_OK)
 	{
-<<<<<<< HEAD
 		log_err("import_aliasclients() - SQL error finalize: %s", sqlite3_errstr(rc));
-=======
-		logg("import_aliasclients() - SQL error finalize: %s", sqlite3_errstr(rc));
 		checkFTLDBrc(rc);
->>>>>>> 9bfcc880
 		return false;
 	}
 
