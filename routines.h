--- conflicted
+++ resolved
@@ -65,11 +65,7 @@
 void parse_args(int argc, char* argv[]);
 
 // setupVars.c
-<<<<<<< HEAD
-char* find_equals(const char* s);
-=======
 char* find_equals(const char* s) __attribute__((pure));
->>>>>>> 0dbe3b70
 void trim_whitespace(char *string);
 
 // config.c
@@ -137,8 +133,6 @@
  */
 void addOverTimeClientSlot();
 
-<<<<<<< HEAD
-=======
 // overTime.c
 void initOverTime(void);
 unsigned int getOverTimeID(time_t timestamp);
@@ -151,7 +145,6 @@
  */
 void moveOverTimeMemory(time_t mintime);
 
->>>>>>> 0dbe3b70
 // capabilities.c
 bool check_capabilities(void);
 
