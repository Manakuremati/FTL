#!./test/libs/bats/bin/bats

<<<<<<< HEAD
=======
@test "Version, Tag, Branch, Hash, Date is reported" {
  run bash -c 'echo ">version >quit" | nc -v 127.0.0.1 4711'
  printf "%s\n" "${lines[@]}"
  [[ ${lines[1]} == "version "* ]]
  [[ ${lines[2]} == "tag "* ]]
  [[ ${lines[3]} == "branch "* ]]
  [[ ${lines[4]} == "hash "* ]]
  [[ ${lines[5]} == "date "* ]]
  [[ ${lines[6]} == "" ]]
}

@test "DNS server port is reported over Telnet API" {
  run bash -c 'echo ">dns-port >quit" | nc -v 127.0.0.1 4711'
  printf "%s\n" "${lines[@]}"
  [[ ${lines[1]} == "53" ]]
  [[ ${lines[2]} == "" ]]
}

@test "Maxlogage value is reported over Telnet API" {
  run bash -c 'echo ">maxlogage >quit" | nc -v 127.0.0.1 4711'
  printf "%s\n" "${lines[@]}"
  [[ ${lines[1]} == "86400" ]]
  [[ ${lines[2]} == "" ]]
}

>>>>>>> 90215786
@test "Running a second instance is detected and prevented" {
  run bash -c 'su pihole -s /bin/sh -c "/home/pihole/pihole-FTL -f"'
  printf "%s\n" "${lines[@]}"
  [[ ${lines[8]} == *"Initialization of shared memory failed." ]]
  [[ ${lines[9]} == *"pihole-FTL is already running!" ]]
}

@test "Starting tests without prior history" {
  run bash -c 'grep -c "Total DNS queries: 0" /var/log/pihole/pihole-FTL.log'
  printf "%s\n" "${lines[@]}"
  [[ ${lines[0]} == "1" ]]
}

@test "Initial blocking status is enabled" {
  run bash -c 'grep -c "Blocking status is enabled" /var/log/pihole/pihole-FTL.log'
  printf "%s\n" "${lines[@]}"
  [[ ${lines[0]} == "1" ]]
}

<<<<<<< HEAD
@test "Number of compiled regex as expected" {
  run bash -c 'grep "Compiled [0-9]* allow" /var/log/pihole-FTL.log'
=======
@test "Number of compiled regex filters as expected" {
  run bash -c 'grep "Compiled [0-9]* whitelist" /var/log/pihole/pihole-FTL.log'
>>>>>>> 90215786
  printf "%s\n" "${lines[@]}"
  [[ ${lines[0]} == *"Compiled 2 allow and 9 deny regex for 1 client in "* ]]
}

@test "denied domain is blocked" {
  run bash -c "dig denied.ftl @127.0.0.1 +short"
  printf "%s\n" "${lines[@]}"
  [[ ${lines[0]} == "0.0.0.0" ]]
  [[ ${lines[1]} == "" ]]
}

@test "Gravity domain is blocked" {
  run bash -c "dig gravity.ftl @127.0.0.1 +short"
  printf "%s\n" "${lines[@]}"
  [[ ${lines[0]} == "0.0.0.0" ]]
  [[ ${lines[1]} == "" ]]
}

@test "Gravity domain is blocked (TCP)" {
  run bash -c "dig gravity.ftl @127.0.0.1 +tcp +short"
  printf "%s\n" "${lines[@]}"
  [[ ${lines[0]} == "0.0.0.0" ]]
  [[ ${lines[1]} == "" ]]
}

@test "Gravity domain + allowed exact match is not blocked" {
  run bash -c "dig allowed.ftl @127.0.0.1 +short"
  printf "%s\n" "${lines[@]}"
  [[ ${lines[0]} == "192.168.1.4" ]]
}

@test "Gravity domain + allowed regex match is not blocked" {
  run bash -c "dig gravity-allowed.ftl @127.0.0.1 +short"
  printf "%s\n" "${lines[@]}"
  [[ ${lines[0]} == "192.168.1.5" ]]
}

@test "Regex denied match is blocked" {
  run bash -c "dig regex5.ftl @127.0.0.1 +short"
  printf "%s\n" "${lines[@]}"
  [[ ${lines[0]} == "0.0.0.0" ]]
  [[ ${lines[1]} == "" ]]
}

@test "Regex denylist mismatch is not blocked" {
  run bash -c "dig regexA.ftl @127.0.0.1 +short"
  printf "%s\n" "${lines[@]}"
  [[ ${lines[0]} == "192.168.2.4" ]]
}

@test "Regex denylist match + allowlist exact match is not blocked" {
  run bash -c "dig regex1.ftl @127.0.0.1 +short"
  printf "%s\n" "${lines[@]}"
  [[ ${lines[0]} == "192.168.2.1" ]]
}

@test "Regex denylist match + allowlist regex match is not blocked" {
  run bash -c "dig regex2.ftl @127.0.0.1 +short"
  printf "%s\n" "${lines[@]}"
  [[ ${lines[0]} == "192.168.2.2" ]]
}

@test "Client 2: Gravity match matching unassociated allowlist is blocked" {
  run bash -c "dig allowed.ftl -b 127.0.0.2 @127.0.0.1 +short"
  printf "%s\n" "${lines[@]}"
  [[ ${lines[0]} == "0.0.0.0" ]]
}

@test "Client 2: Regex denylist match matching unassociated whitelist is blocked" {
  run bash -c "dig regex1.ftl -b 127.0.0.2 @127.0.0.1 +short"
  printf "%s\n" "${lines[@]}"
  [[ ${lines[0]} == "0.0.0.0" ]]
}

@test "Same domain is not blocked for client 1 ..." {
  run bash -c "dig regex1.ftl @127.0.0.1 +short"
  printf "%s\n" "${lines[@]}"
  [[ ${lines[0]} == "192.168.2.1" ]]
}

@test "... or client 3" {
  run bash -c "dig regex1.ftl -b 127.0.0.3  @127.0.0.1 +short"
  printf "%s\n" "${lines[@]}"
  [[ ${lines[0]} == "192.168.2.1" ]]
}

@test "Client 2: Unassociated denylist match is not blocked" {
  run bash -c "dig denied.ftl -b 127.0.0.2 @127.0.0.1 +short"
  printf "%s\n" "${lines[@]}"
  [[ ${lines[0]} == "192.168.1.3" ]]
}

@test "Client 3: Exact denylist domain is not blocked" {
  run bash -c "dig denied.ftl -b 127.0.0.3 @127.0.0.1 +short"
  printf "%s\n" "${lines[@]}"
  [[ ${lines[0]} == "192.168.1.3" ]]
}

@test "Client 3: Regex denylist domain is not blocked" {
  run bash -c "dig regex1.ftl -b 127.0.0.3 @127.0.0.1 +short"
  printf "%s\n" "${lines[@]}"
  [[ ${lines[0]} == "192.168.2.1" ]]
}

@test "Client 3: Gravity domain is not blocked" {
  run bash -c "dig a.ftl -b 127.0.0.3 @127.0.0.1 +short"
  printf "%s\n" "${lines[@]}"
  [[ ${lines[0]} == "192.168.1.1" ]]
}

@test "Client 4: Client is recognized by MAC address" {
  run bash -c "dig TXT CHAOS version.bind -b 127.0.0.4 @127.0.0.1 +short"
  run sleep 0.1
  run bash -c "grep -c \"Found database hardware address 127.0.0.4 -> aa:bb:cc:dd:ee:ff\" /var/log/pihole/pihole-FTL.log"
  printf "%s\n" "${lines[@]}"
  [[ ${lines[0]} == "1" ]]
  run bash -c "grep -c \"Gravity database: Client aa:bb:cc:dd:ee:ff found. Using groups (4)\" /var/log/pihole/pihole-FTL.log"
  printf "%s\n" "${lines[@]}"
  [[ ${lines[0]} != "0" ]]
<<<<<<< HEAD
  run bash -c "grep -c 'Regex deny: Querying groups for client 127.0.0.4: \"SELECT id from vw_regex_blacklist WHERE group_id IN (4);\"' /var/log/pihole-FTL.log"
  printf "%s\n" "${lines[@]}"
  [[ ${lines[0]} == "1" ]]
  run bash -c "grep -c 'Regex allow: Querying groups for client 127.0.0.4: \"SELECT id from vw_regex_whitelist WHERE group_id IN (4);\"' /var/log/pihole-FTL.log"
=======
  run bash -c "grep -c 'Regex blacklist: Querying groups for client 127.0.0.4: \"SELECT id from vw_regex_blacklist WHERE group_id IN (4);\"' /var/log/pihole/pihole-FTL.log"
  printf "%s\n" "${lines[@]}"
  [[ ${lines[0]} == "1" ]]
  run bash -c "grep -c 'Regex whitelist: Querying groups for client 127.0.0.4: \"SELECT id from vw_regex_whitelist WHERE group_id IN (4);\"' /var/log/pihole/pihole-FTL.log"
>>>>>>> 90215786
  printf "%s\n" "${lines[@]}"
  [[ ${lines[0]} == "1" ]]
  run bash -c "grep -c 'get_client_querystr: SELECT EXISTS(SELECT domain from vw_whitelist WHERE domain = ? AND group_id IN (4));' /var/log/pihole/pihole-FTL.log"
  printf "%s\n" "${lines[@]}"
  [[ ${lines[0]} != "0" ]]
  run bash -c "grep -c 'get_client_querystr: SELECT EXISTS(SELECT domain from vw_blacklist WHERE domain = ? AND group_id IN (4));' /var/log/pihole/pihole-FTL.log"
  printf "%s\n" "${lines[@]}"
  [[ ${lines[0]} != "0" ]]
  run bash -c "grep -c 'get_client_querystr: SELECT EXISTS(SELECT domain from vw_gravity WHERE domain = ? AND group_id IN (4));' /var/log/pihole/pihole-FTL.log"
  printf "%s\n" "${lines[@]}"
  [[ ${lines[0]} != "0" ]]
<<<<<<< HEAD
  run bash -c "grep -c 'Regex allow ([[:digit:]]*, DB ID [[:digit:]]*) .* NOT ENABLED for client 127.0.0.4' /var/log/pihole-FTL.log"
  printf "%s\n" "${lines[@]}"
  [[ ${lines[0]} == "2" ]]
  run bash -c "grep -c 'Regex deny ([[:digit:]]*, DB ID [[:digit:]]*) .* NOT ENABLED for client 127.0.0.4' /var/log/pihole-FTL.log"
=======
  run bash -c "grep -c 'Regex whitelist ([[:digit:]]*, DB ID [[:digit:]]*) .* NOT ENABLED for client 127.0.0.4' /var/log/pihole/pihole-FTL.log"
  printf "%s\n" "${lines[@]}"
  [[ ${lines[0]} == "2" ]]
  run bash -c "grep -c 'Regex blacklist ([[:digit:]]*, DB ID [[:digit:]]*) .* NOT ENABLED for client 127.0.0.4' /var/log/pihole/pihole-FTL.log"
>>>>>>> 90215786
  printf "%s\n" "${lines[@]}"
  [[ ${lines[0]} == "9" ]]
}

@test "Client 5: Client is recognized by MAC address" {
  run bash -c "dig TXT CHAOS version.bind -b 127.0.0.5 @127.0.0.1 +short"
  run sleep 0.1
  run bash -c "grep -c \"Found database hardware address 127.0.0.5 -> aa:bb:cc:dd:ee:ff\" /var/log/pihole/pihole-FTL.log"
  printf "%s\n" "${lines[@]}"
  [[ ${lines[0]} == "1" ]]
  run bash -c "grep -c \"Gravity database: Client aa:bb:cc:dd:ee:ff found. Using groups (4)\" /var/log/pihole/pihole-FTL.log"
  printf "%s\n" "${lines[@]}"
  [[ ${lines[0]} != "0" ]]
<<<<<<< HEAD
  run bash -c "grep -c 'Regex deny: Querying groups for client 127.0.0.5: \"SELECT id from vw_regex_blacklist WHERE group_id IN (4);\"' /var/log/pihole-FTL.log"
  printf "%s\n" "${lines[@]}"
  [[ ${lines[0]} == "1" ]]
  run bash -c "grep -c 'Regex allow: Querying groups for client 127.0.0.5: \"SELECT id from vw_regex_whitelist WHERE group_id IN (4);\"' /var/log/pihole-FTL.log"
=======
  run bash -c "grep -c 'Regex blacklist: Querying groups for client 127.0.0.5: \"SELECT id from vw_regex_blacklist WHERE group_id IN (4);\"' /var/log/pihole/pihole-FTL.log"
  printf "%s\n" "${lines[@]}"
  [[ ${lines[0]} == "1" ]]
  run bash -c "grep -c 'Regex whitelist: Querying groups for client 127.0.0.5: \"SELECT id from vw_regex_whitelist WHERE group_id IN (4);\"' /var/log/pihole/pihole-FTL.log"
>>>>>>> 90215786
  printf "%s\n" "${lines[@]}"
  [[ ${lines[0]} == "1" ]]
  run bash -c "grep -c 'get_client_querystr: SELECT EXISTS(SELECT domain from vw_whitelist WHERE domain = ? AND group_id IN (4));' /var/log/pihole/pihole-FTL.log"
  printf "%s\n" "${lines[@]}"
  [[ ${lines[0]} != "0" ]]
  run bash -c "grep -c 'get_client_querystr: SELECT EXISTS(SELECT domain from vw_blacklist WHERE domain = ? AND group_id IN (4));' /var/log/pihole/pihole-FTL.log"
  printf "%s\n" "${lines[@]}"
  [[ ${lines[0]} != "0" ]]
  run bash -c "grep -c 'get_client_querystr: SELECT EXISTS(SELECT domain from vw_gravity WHERE domain = ? AND group_id IN (4));' /var/log/pihole/pihole-FTL.log"
  printf "%s\n" "${lines[@]}"
  [[ ${lines[0]} != "0" ]]
<<<<<<< HEAD
  run bash -c "grep -c 'Regex allow ([[:digit:]]*, DB ID [[:digit:]]*) .* NOT ENABLED for client 127.0.0.5' /var/log/pihole-FTL.log"
  printf "%s\n" "${lines[@]}"
  [[ ${lines[0]} == "2" ]]
  run bash -c "grep -c 'Regex deny ([[:digit:]]*, DB ID [[:digit:]]*) .* NOT ENABLED for client 127.0.0.5' /var/log/pihole-FTL.log"
=======
  run bash -c "grep -c 'Regex whitelist ([[:digit:]]*, DB ID [[:digit:]]*) .* NOT ENABLED for client 127.0.0.5' /var/log/pihole/pihole-FTL.log"
  printf "%s\n" "${lines[@]}"
  [[ ${lines[0]} == "2" ]]
  run bash -c "grep -c 'Regex blacklist ([[:digit:]]*, DB ID [[:digit:]]*) .* NOT ENABLED for client 127.0.0.5' /var/log/pihole/pihole-FTL.log"
>>>>>>> 90215786
  printf "%s\n" "${lines[@]}"
  [[ ${lines[0]} == "9" ]]
}

@test "Client 6: Client is recognized by interface name" {
  run bash -c "dig TXT CHAOS version.bind -b 127.0.0.6 @127.0.0.1 +short"
  run sleep 0.1
  run bash -c "grep -c \"Found database hardware address 127.0.0.6 -> 00:11:22:33:44:55\" /var/log/pihole/pihole-FTL.log"
  printf "%s\n" "${lines[@]}"
  [[ ${lines[0]} == "1" ]]
  run bash -c "grep -c \"There is no record for 00:11:22:33:44:55 in the client table\" /var/log/pihole/pihole-FTL.log"
  printf "%s\n" "${lines[@]}"
  [[ ${lines[0]} == "1" ]]
  run bash -c "grep -c \"Found database interface 127.0.0.6 -> enp0s123\" /var/log/pihole/pihole-FTL.log"
  printf "%s\n" "${lines[@]}"
  [[ ${lines[0]} == "1" ]]
  run bash -c "grep -c \"Gravity database: Client 00:11:22:33:44:55 found (identified by interface enp0s123). Using groups (5)\" /var/log/pihole/pihole-FTL.log"
  printf "%s\n" "${lines[@]}"
  [[ ${lines[0]} == "1" ]]
<<<<<<< HEAD
  run bash -c "grep -c 'Regex deny: Querying groups for client 127.0.0.6: \"SELECT id from vw_regex_blacklist WHERE group_id IN (5);\"' /var/log/pihole-FTL.log"
  printf "%s\n" "${lines[@]}"
  [[ ${lines[0]} == "1" ]]
  run bash -c "grep -c 'Regex allow: Querying groups for client 127.0.0.6: \"SELECT id from vw_regex_whitelist WHERE group_id IN (5);\"' /var/log/pihole-FTL.log"
=======
  run bash -c "grep -c 'Regex blacklist: Querying groups for client 127.0.0.6: \"SELECT id from vw_regex_blacklist WHERE group_id IN (5);\"' /var/log/pihole/pihole-FTL.log"
  printf "%s\n" "${lines[@]}"
  [[ ${lines[0]} == "1" ]]
  run bash -c "grep -c 'Regex whitelist: Querying groups for client 127.0.0.6: \"SELECT id from vw_regex_whitelist WHERE group_id IN (5);\"' /var/log/pihole/pihole-FTL.log"
>>>>>>> 90215786
  printf "%s\n" "${lines[@]}"
  [[ ${lines[0]} == "1" ]]
  run bash -c "grep -c 'get_client_querystr: SELECT EXISTS(SELECT domain from vw_whitelist WHERE domain = ? AND group_id IN (5));' /var/log/pihole/pihole-FTL.log"
  printf "%s\n" "${lines[@]}"
  [[ ${lines[0]} == "1" ]]
  run bash -c "grep -c 'get_client_querystr: SELECT EXISTS(SELECT domain from vw_blacklist WHERE domain = ? AND group_id IN (5));' /var/log/pihole/pihole-FTL.log"
  printf "%s\n" "${lines[@]}"
  [[ ${lines[0]} == "1" ]]
  run bash -c "grep -c 'get_client_querystr: SELECT EXISTS(SELECT domain from vw_gravity WHERE domain = ? AND group_id IN (5));' /var/log/pihole/pihole-FTL.log"
  printf "%s\n" "${lines[@]}"
  [[ ${lines[0]} == "1" ]]
<<<<<<< HEAD
  run bash -c "grep -c 'Regex allow ([[:digit:]]*, DB ID [[:digit:]]*) .* NOT ENABLED for client 127.0.0.6' /var/log/pihole-FTL.log"
  printf "%s\n" "${lines[@]}"
  [[ ${lines[0]} == "2" ]]
  run bash -c "grep -c 'Regex deny ([[:digit:]]*, DB ID [[:digit:]]*) .* NOT ENABLED for client 127.0.0.6' /var/log/pihole-FTL.log"
=======
  run bash -c "grep -c 'Regex whitelist ([[:digit:]]*, DB ID [[:digit:]]*) .* NOT ENABLED for client 127.0.0.6' /var/log/pihole/pihole-FTL.log"
  printf "%s\n" "${lines[@]}"
  [[ ${lines[0]} == "2" ]]
  run bash -c "grep -c 'Regex blacklist ([[:digit:]]*, DB ID [[:digit:]]*) .* NOT ENABLED for client 127.0.0.6' /var/log/pihole/pihole-FTL.log"
>>>>>>> 90215786
  printf "%s\n" "${lines[@]}"
  [[ ${lines[0]} == "9" ]]
}

@test "Normal query (A) is not blocked" {
  run bash -c "dig A a.ftl @127.0.0.1 +short"
  printf "%s\n" "${lines[@]}"
  [[ ${lines[0]} == "192.168.1.1" ]]
}

@test "Normal query (AAAA) is not blocked (TCP query)" {
  run bash -c "dig AAAA aaaa.ftl @127.0.0.1 +short +tcp"
  printf "%s\n" "${lines[@]}"
  [[ ${lines[0]} == "fe80::1c01" ]]
}

@test "Mozilla canary domain is blocked with NXDOMAIN" {
  run bash -c "dig A use-application-dns.net @127.0.0.1"
  printf "dig: %s\n" "${lines[@]}"
  [[ ${lines[3]} == *"status: NXDOMAIN"* ]]
  run bash -c 'grep -c "Mozilla canary domain use-application-dns.net is NXDOMAIN" /var/log/pihole/pihole.log'
  printf "%s\n" "${lines[@]}"
  [[ ${lines[0]} == "1" ]]
}

@test "Local DNS test: A a.ftl" {
  run bash -c "dig A a.ftl @127.0.0.1 +short"
  printf "%s\n" "${lines[@]}"
  [[ ${lines[0]} == "192.168.1.1" ]]
  [[ ${lines[1]} == "" ]]
}

@test "Local DNS test: AAAA aaaa.ftl" {
  run bash -c "dig AAAA aaaa.ftl @127.0.0.1 +short"
  printf "%s\n" "${lines[@]}"
  [[ ${lines[0]} == "fe80::1c01" ]]
  [[ ${lines[1]} == "" ]]
}

@test "Local DNS test: ANY any.ftl" {
  run bash -c "dig ANY any.ftl @127.0.0.1 +short"
  printf "%s\n" "${lines[@]}"
  [[ ${lines[@]} == *"192.168.3.1"* ]]
  [[ ${lines[@]} == *"fe80::3c01"* ]]
}

@test "Local DNS test: CNAME cname-ok.ftl" {
  run bash -c "dig CNAME cname-ok.ftl @127.0.0.1 +short"
  printf "%s\n" "${lines[@]}"
  [[ ${lines[0]} == "a.ftl." ]]
  [[ ${lines[1]} == "" ]]
}

@test "Local DNS test: SRV srv.ftl" {
  run bash -c "dig SRV srv.ftl @127.0.0.1 +short"
  printf "%s\n" "${lines[@]}"
  [[ ${lines[0]} == "0 1 80 a.ftl." ]]
  [[ ${lines[1]} == "" ]]
}

@test "Local DNS test: SOA ftl" {
  run bash -c "dig SOA ftl @127.0.0.1 +short"
  printf "%s\n" "${lines[@]}"
  [[ ${lines[0]} == "ns1.ftl. hostmaster.ftl. 1 10800 3600 604800 3600" ]]
  [[ ${lines[1]} == "" ]]
}

@test "Local DNS test: PTR ptr.ftl" {
  run bash -c "dig PTR ptr.ftl @127.0.0.1 +short"
  printf "%s\n" "${lines[@]}"
  [[ ${lines[0]} == "ptr.ftl." ]]
  [[ ${lines[1]} == "" ]]
}

@test "Local DNS test: TXT txt.ftl" {
  run bash -c "dig TXT txt.ftl @127.0.0.1 +short"
  printf "%s\n" "${lines[@]}"
  [[ ${lines[0]} == "\"Some example text\"" ]]
  [[ ${lines[1]} == "" ]]
}

@test "Local DNS test: NAPTR naptr.ftl" {
  run bash -c "dig NAPTR naptr.ftl @127.0.0.1 +short"
  printf "%s\n" "${lines[@]}"
  [[ ${lines[@]} == *'10 10 "u" "smtp+E2U" "!.*([^.]+[^.]+)$!mailto:postmaster@$1!i" .'* ]]
  [[ ${lines[@]} == *'20 10 "s" "http+N2L+N2C+N2R" "" ftl.'* ]]
}

@test "Local DNS test: MX mx.ftl" {
  run bash -c "dig MX mx.ftl @127.0.0.1 +short"
  printf "%s\n" "${lines[@]}"
  [[ ${lines[0]} == "50 ns1.ftl." ]]
  [[ ${lines[1]} == "" ]]
}

@test "Local DNS test: NS ftl" {
  run bash -c "dig NS ftl @127.0.0.1 +short"
  printf "%s\n" "${lines[@]}"
  [[ ${lines[0]} == "ns1.ftl." ]]
  [[ ${lines[1]} == "" ]]
}

@test "Local DNS test: SVCB svcb.ftl" {
  run bash -c "dig +unknown TYPE64 svcb.ftl @127.0.0.1 +short"
  printf "%s\n" "${lines[@]}"
  [[ ${lines[0]} == '\# 13 000109706F72743D2238302200' ]]
  [[ ${lines[1]} == "" ]]
}

@test "Local DNS test: HTTPS https.ftl" {
  run bash -c "dig +unknown TYPE65 https.ftl @127.0.0.1 +short"
  printf "%s\n" "${lines[@]}"
  [[ ${lines[0]} == '\# 15 000100000100080322683303683222' ]]
  [[ ${lines[1]} == "" ]]
}

@test "CNAME inspection: Shallow CNAME is blocked" {
  run bash -c "dig A cname-1.ftl @127.0.0.1 +short"
  printf "%s\n" "${lines[@]}"
  [[ ${lines[0]} == "0.0.0.0" ]]
  [[ ${lines[1]} == "" ]]
}

@test "CNAME inspection: Deep CNAME is blocked" {
  run bash -c "dig A cname-7.ftl @127.0.0.1 +short"
  printf "%s\n" "${lines[@]}"
  [[ ${lines[0]} == "0.0.0.0" ]]
  [[ ${lines[1]} == "" ]]
}

@test "DNSSEC: SECURE domain is resolved" {
  run bash -c "dig A sigok.verteiltesysteme.net @127.0.0.1"
  printf "%s\n" "${lines[@]}"
  [[ ${lines[@]} == *"status: NOERROR"* ]]
}

@test "DNSSEC: BOGUS domain is rejected" {
  run bash -c "dig A sigfail.verteiltesysteme.net @127.0.0.1"
  printf "%s\n" "${lines[@]}"
  [[ ${lines[@]} == *"status: SERVFAIL"* ]]
}

<<<<<<< HEAD
=======
@test "Statistics as expected" {
  run bash -c 'echo ">stats >quit" | nc -v 127.0.0.1 4711'
  printf "%s\n" "${lines[@]}"
  [[ ${lines[1]} == "domains_being_blocked 3" ]]
  [[ ${lines[2]} == "dns_queries_today 47" ]]
  [[ ${lines[3]} == "ads_blocked_today 9" ]]
  #[[ ${lines[4]} == "ads_percentage_today 7.792208" ]]
  [[ ${lines[5]} == "unique_domains 35" ]]
  [[ ${lines[6]} == "queries_forwarded 26" ]]
  [[ ${lines[7]} == "queries_cached 12" ]]
  # Clients ever seen is commented out as the CI may have
  # more devices in its ARP cache so testing against a fixed
  # number of clients may not work in all cases
  #[[ ${lines[8]} == "clients_ever_seen 8" ]]
  #[[ ${lines[9]} == "unique_clients 8" ]]
  [[ ${lines[10]} == "dns_queries_all_types 47" ]]
  [[ ${lines[11]} == "reply_UNKNOWN 0" ]]
  [[ ${lines[12]} == "reply_NODATA 0" ]]
  [[ ${lines[13]} == "reply_NXDOMAIN 1" ]]
  [[ ${lines[14]} == "reply_CNAME 3" ]]
  [[ ${lines[15]} == "reply_IP 23" ]]
  [[ ${lines[16]} == "reply_DOMAIN 0" ]]
  [[ ${lines[17]} == "reply_RRNAME 5" ]]
  [[ ${lines[18]} == "reply_SERVFAIL 0" ]]
  [[ ${lines[19]} == "reply_REFUSED 0" ]]
  [[ ${lines[20]} == "reply_NOTIMP 0" ]]
  [[ ${lines[21]} == "reply_OTHER 0" ]]
  [[ ${lines[22]} == "reply_DNSSEC 5" ]]
  [[ ${lines[23]} == "reply_NONE 0" ]]
  [[ ${lines[24]} == "reply_BLOB 10" ]]
  [[ ${lines[25]} == "dns_queries_all_replies 47" ]]
  [[ ${lines[26]} == "privacy_level 0" ]]
  [[ ${lines[27]} == "status enabled" ]]
  [[ ${lines[28]} == "" ]]
}

# Here and below: It is not meaningful to assume a particular order
# here as the values are sorted before output. It is unpredictable in
# which order they may come out. While this has always been the same
# when compiling for glibc, the new musl build reveals that another
# library may have a different interpretation here.

@test "Top Clients" {
  run bash -c 'echo ">top-clients >quit" | nc -v 127.0.0.1 4711'
  printf "%s\n" "${lines[@]}"
  [[ ${lines[1]} == "0 32 127.0.0.1 "* ]]
  [[ ${lines[2]} == "1 5 :: "* ]]
  [[ ${lines[3]} == "2 4 127.0.0.3 "* ]]
  [[ ${lines[4]} == "3 3 127.0.0.2 "* ]]
  [[ "${lines[@]}" == *"1 aliasclient-0 some-aliasclient"* ]]
  [[ "${lines[@]}" == *"1 127.0.0.4 "* ]]
  [[ "${lines[@]}" == *"1 127.0.0.5 "* ]]
}

@test "Top Domains" {
  run bash -c 'echo ">top-domains (60) >quit" | nc -v 127.0.0.1 4711'
  printf "%s\n" "${lines[@]}"
  [[ "${lines[@]}" == *" 4 version.bind"* ]]
  [[ "${lines[@]}" == *" 4 regex1.ftl"* ]]
  [[ "${lines[@]}" == *" 3 a.ftl"* ]]
  [[ "${lines[@]}" == *" 2 blacklisted.ftl"* ]]
  [[ "${lines[@]}" == *" 2 aaaa.ftl"* ]]
  [[ "${lines[@]}" == *" 2 net"* ]]
  [[ "${lines[@]}" == *" 2 verteiltesysteme.net"* ]]
  [[ "${lines[@]}" == *" 2 ftl"* ]]
  [[ "${lines[@]}" == *" 1 version.ftl"* ]]
  [[ "${lines[@]}" == *" 1 whitelisted.ftl"* ]]
  [[ "${lines[@]}" == *" 1 gravity-whitelisted.ftl"* ]]
  [[ "${lines[@]}" == *" 1 regexa.ftl"* ]]
  [[ "${lines[@]}" == *" 1 regex2.ftl"* ]]
  [[ "${lines[@]}" == *" 1 any.ftl"* ]]
  [[ "${lines[@]}" == *" 1 cname-ok.ftl"* ]]
  [[ "${lines[@]}" == *" 1 srv.ftl"* ]]
  [[ "${lines[@]}" == *" 1 any.ftl"* ]]
  [[ "${lines[@]}" == *" 1 ptr.ftl"* ]]
  [[ "${lines[@]}" == *" 1 txt.ftl"* ]]
  [[ "${lines[@]}" == *" 1 naptr.ftl"* ]]
  [[ "${lines[@]}" == *" 1 mx.ftl"* ]]
  [[ "${lines[@]}" == *" 1 svcb.ftl"* ]]
  [[ "${lines[@]}" == *" 1 https.ftl"* ]]
  [[ "${lines[@]}" == *" 1 ."* ]]
  [[ "${lines[@]}" == *" 1 sigok.verteiltesysteme.net"* ]]
  [[ "${lines[@]}" == *" 1 sigfail.verteiltesysteme.net"* ]]
}

@test "Top Ads" {
  run bash -c 'echo ">top-ads (20) >quit" | nc -v 127.0.0.1 4711'
  printf "%s\n" "${lines[@]}"
  [[ "${lines[@]}" == *" 4 gravity.ftl"* ]]
  [[ "${lines[@]}" == *" 1 blacklisted.ftl"* ]]
  [[ "${lines[@]}" == *" 1 whitelisted.ftl"* ]]
  [[ "${lines[@]}" == *" 1 regex5.ftl"* ]]
  [[ "${lines[@]}" == *" 1 regex1.ftl"* ]]
  [[ "${lines[@]}" == *" 1 cname-1.ftl"* ]]
  [[ "${lines[@]}" == *" 1 cname-7.ftl"* ]]
  [[ "${lines[@]}" == *" 1 use-application-dns.net"* ]]
  [[ ${lines[9]} == "" ]]
}

@test "Domain auditing, approved domains are not shown" {
  run bash -c 'echo ">top-domains for audit >quit" | nc -v 127.0.0.1 4711'
  printf "%s\n" "${lines[@]}"
  [[ ${lines[@]} != *"google.com"* ]]
}

@test "Upstream Destinations reported correctly" {
  run bash -c 'echo ">forward-dest >quit" | nc -v 127.0.0.1 4711'
  printf "%s\n" "${lines[@]}"
  [[ ${lines[1]} == "-3 19.15 blocked blocked" ]]
  [[ ${lines[2]} == "-2 25.53 cached cached" ]]
  [[ ${lines[3]} == "-1 0.00 other other" ]]
  [[ ${lines[4]} == "0 51.06 127.0.0.1#5555 127.0.0.1#5555" ]]
  [[ ${lines[5]} == "1 4.26 127.0.0.1#5554 127.0.0.1#5554" ]]
  [[ ${lines[6]} == "" ]]
}

@test "Query Types reported correctly" {
  run bash -c 'echo ">querytypes >quit" | nc -v 127.0.0.1 4711'
  printf "%s\n" "${lines[@]}"
  [[ ${lines[1]}  == "A (IPv4): 51.06" ]]
  [[ ${lines[2]}  == "AAAA (IPv6): 4.26" ]]
  [[ ${lines[3]}  == "ANY: 2.13" ]]
  [[ ${lines[4]}  == "SRV: 2.13" ]]
  [[ ${lines[5]}  == "SOA: 2.13" ]]
  [[ ${lines[6]}  == "PTR: 2.13" ]]
  [[ ${lines[7]}  == "TXT: 12.77" ]]
  [[ ${lines[8]}  == "NAPTR: 2.13" ]]
  [[ ${lines[9]}  == "MX: 2.13" ]]
  [[ ${lines[10]} == "DS: 4.26" ]]
  [[ ${lines[11]} == "RRSIG: 0.00" ]]
  [[ ${lines[12]} == "DNSKEY: 6.38" ]]
  [[ ${lines[13]} == "NS: 2.13" ]]
  [[ ${lines[14]} == "OTHER: 2.13" ]]
  [[ ${lines[15]} == "SVCB: 2.13" ]]
  [[ ${lines[16]} == "HTTPS: 2.13" ]]
  [[ ${lines[17]} == "" ]]
}

# Here and below: Reply time is varying. don't test for a particular value (..."*"...)

@test "Get all queries shows expected content" {
  run bash -c 'echo ">getallqueries >quit" | nc -v 127.0.0.1 4711'
  printf "%s\n" "${lines[@]}"
  [[ ${lines[1]}  == *" TXT version.ftl 127.0.0.1 3 2 6 "*" N/A -1 N/A#0 \"\" \"0\""* ]]
  [[ ${lines[2]}  == *" TXT version.bind 127.0.0.1 3 2 6 "*" N/A -1 N/A#0 \"\" \"1\""* ]]
  [[ ${lines[3]}  == *" A blacklisted.ftl 127.0.0.1 5 2 4 "*" N/A -1 N/A#0 \"\" \"2\""* ]]
  [[ ${lines[4]}  == *" A gravity.ftl 127.0.0.1 1 2 4 "*" N/A -1 N/A#0 \"\" \"3\""* ]]
  [[ ${lines[5]}  == *" A gravity.ftl 127.0.0.1 1 2 4 "*" N/A -1 N/A#0 \"\" \"4\""* ]]
  [[ ${lines[6]}  == *" A whitelisted.ftl 127.0.0.1 2 2 4 "*" N/A -1 127.0.0.1#5555 \"\" \"5\""* ]]
  [[ ${lines[7]}  == *" A gravity-whitelisted.ftl 127.0.0.1 2 2 4 "*" N/A -1 127.0.0.1#5555 \"\" \"6\""* ]]
  [[ ${lines[8]}  == *" A regex5.ftl 127.0.0.1 4 2 4 "*" N/A 6 N/A#0 \"\" \"7\""* ]]
  [[ ${lines[9]}  == *" A regexa.ftl 127.0.0.1 2 2 4 "*" N/A -1 127.0.0.1#5555 \"\" \"8\""* ]]
  [[ ${lines[10]} == *" A regex1.ftl 127.0.0.1 2 2 4 "*" N/A -1 127.0.0.1#5555 \"\" \"9\""* ]]
  [[ ${lines[11]} == *" A regex2.ftl 127.0.0.1 2 2 4 "*" N/A -1 127.0.0.1#5555 \"\" \"10\""* ]]
  [[ ${lines[12]} == *" A whitelisted.ftl 127.0.0.2 1 2 4 "*" N/A -1 N/A#0 \"\" \"11\""* ]]
  [[ ${lines[13]} == *" A regex1.ftl 127.0.0.2 4 2 4 "*" N/A 6 N/A#0 \"\" \"12\""* ]]
  [[ ${lines[14]} == *" A regex1.ftl 127.0.0.1 3 2 4 "*" N/A -1 N/A#0 \"\" \"13\""* ]]
  [[ ${lines[15]} == *" A regex1.ftl 127.0.0.3 3 2 4 "*" N/A -1 N/A#0 \"\" \"14\""* ]]
  [[ ${lines[16]} == *" A blacklisted.ftl 127.0.0.2 2 2 4 "*" N/A -1 127.0.0.1#5555 \"\" \"15\""* ]]
  [[ ${lines[17]} == *" A blacklisted.ftl 127.0.0.3 3 2 4 "*" N/A -1 N/A#0 \"\" \"16\""* ]]
  [[ ${lines[18]} == *" A regex1.ftl 127.0.0.3 3 2 4 "*" N/A -1 N/A#0 \"\" \"17\""* ]]
  [[ ${lines[19]} == *" A a.ftl 127.0.0.3 2 2 4 "*" N/A -1 127.0.0.1#5555 \"\" \"18\""* ]]
  [[ ${lines[20]} == *" TXT version.bind 127.0.0.4 3 2 6 "*" N/A -1 N/A#0 \"\" \"19\""* ]]
  [[ ${lines[21]} == *" TXT version.bind 127.0.0.5 3 2 6 "*" N/A -1 N/A#0 \"\" \"20\""* ]]
  [[ ${lines[22]} == *" TXT version.bind 127.0.0.6 3 2 6 "*" N/A -1 N/A#0 \"\" \"21\""* ]]
  [[ ${lines[23]} == *" A a.ftl 127.0.0.1 3 2 4 "*" N/A -1 N/A#0 \"\" \"22\""* ]]
  [[ ${lines[24]} == *" AAAA aaaa.ftl 127.0.0.1 2 2 4 "*" N/A -1 127.0.0.1#5555 \"\" \"23\""* ]]
  [[ ${lines[25]} == *" A use-application-dns.net 127.0.0.1 16 2 2 "*" N/A -1 N/A#0 \"\" \"24\""* ]]
  [[ ${lines[26]} == *" A a.ftl 127.0.0.1 3 2 4 "*" N/A -1 N/A#0 \"\" \"25\""* ]]
  [[ ${lines[27]} == *" AAAA aaaa.ftl 127.0.0.1 3 2 4 "*" N/A -1 N/A#0 \"\" \"26\""* ]]
  [[ ${lines[28]} == *" ANY any.ftl 127.0.0.1 2 2 13 "*" N/A -1 127.0.0.1#5555 \"\" \"27\""* ]]
  [[ ${lines[29]} == *" [CNAME] cname-ok.ftl 127.0.0.1 2 2 3 "*" N/A -1 127.0.0.1#5555 \"\" \"28\""* ]]
  [[ ${lines[30]} == *" SRV srv.ftl 127.0.0.1 2 2 13 "*" N/A -1 127.0.0.1#5555 \"\" \"29\""* ]]
  [[ ${lines[31]} == *" SOA ftl 127.0.0.1 2 2 13 "*" N/A -1 127.0.0.1#5555 \"\" \"30\""* ]]
  [[ ${lines[32]} == *" PTR ptr.ftl 127.0.0.1 2 2 13 "*" N/A -1 127.0.0.1#5555 \"\" \"31\""* ]]
  [[ ${lines[33]} == *" TXT txt.ftl 127.0.0.1 2 2 13 "*" N/A -1 127.0.0.1#5555 \"\" \"32\""* ]]
  [[ ${lines[34]} == *" NAPTR naptr.ftl 127.0.0.1 2 2 13 "*" N/A -1 127.0.0.1#5555 \"\" \"33\""* ]]
  [[ ${lines[35]} == *" MX mx.ftl 127.0.0.1 2 2 13 "*" N/A -1 127.0.0.1#5555 \"\" \"34\""* ]]
  [[ ${lines[36]} == *" NS ftl 127.0.0.1 2 2 13 "*" N/A -1 127.0.0.1#5555 \"\" \"35\""* ]]
  [[ ${lines[37]} == *" SVCB svcb.ftl 127.0.0.1 2 2 13 "*" N/A -1 127.0.0.1#5554 \"\" \"36\""* ]]
  [[ ${lines[38]} == *" HTTPS https.ftl 127.0.0.1 2 2 13 "*" N/A -1 127.0.0.1#5554 \"\" \"37\""* ]]
  [[ ${lines[39]} == *" A cname-1.ftl 127.0.0.1 9 2 3 "*" gravity.ftl -1 127.0.0.1#5555 \"\" \"38\""* ]]
  [[ ${lines[40]} == *" A cname-7.ftl 127.0.0.1 9 2 3 "*" gravity.ftl -1 127.0.0.1#5555 \"\" \"39\""* ]]
  [[ ${lines[41]} == *" A sigok.verteiltesysteme.net 127.0.0.1 2 1 4 "*" N/A -1 127.0.0.1#5555 \"\" \"40\""* ]]
  [[ ${lines[42]} == *" DS net :: 2 1 11 "*" N/A -1 127.0.0.1#5555 \"\" \"41\""* ]]
  [[ ${lines[43]} == *" DNSKEY . :: 2 1 11 "*" N/A -1 127.0.0.1#5555 \"\" \"42\""* ]]
  [[ ${lines[44]} == *" DS verteiltesysteme.net :: 2 1 11 "*" N/A -1 127.0.0.1#5555 \"\" \"43\""* ]]
  [[ ${lines[45]} == *" DNSKEY net :: 2 1 11 "*" N/A -1 127.0.0.1#5555 \"\" \"44\""* ]]
  [[ ${lines[46]} == *" DNSKEY verteiltesysteme.net :: 2 1 11 "*" N/A -1 127.0.0.1#5555 \"\" \"45\""* ]]
  [[ ${lines[47]} == *" A sigfail.verteiltesysteme.net 127.0.0.1 2 3 4 "*" N/A -1 127.0.0.1#5555 \"DNSKEY missing\" \"46\""* ]]
  [[ ${lines[48]} == "" ]]
}

@test "Get all queries (domain filtered) shows expected content" {
  run bash -c 'echo ">getallqueries-domain regexa.ftl >quit" | nc -v 127.0.0.1 4711'
  printf "%s\n" "${lines[@]}"
  [[ ${lines[1]} == *"A regexa.ftl 127.0.0.1 2 2 4"* ]]
  [[ ${lines[2]} == "" ]]
}

@test "Recent blocked shows expected content" {
  run bash -c 'echo ">recentBlocked >quit" | nc -v 127.0.0.1 4711'
  printf "%s\n" "${lines[@]}"
  [[ ${lines[1]} == "cname-7.ftl" ]]
  [[ ${lines[2]} == "" ]]
}

>>>>>>> 90215786
@test "pihole-FTL.db schema is as expected" {
  run bash -c './pihole-FTL sqlite3 /etc/pihole/pihole-FTL.db .dump'
  printf "%s\n" "${lines[@]}"
<<<<<<< HEAD
  [[ "${lines[@]}" == *"CREATE TABLE queries (id INTEGER PRIMARY KEY AUTOINCREMENT, timestamp INTEGER NOT NULL, type INTEGER NOT NULL, status INTEGER NOT NULL, domain TEXT NOT NULL, client TEXT NOT NULL, forward TEXT, additional_info TEXT, reply INTEGER, dnssec INTEGER, reply_time INTEGER, client_name TEXT, ttl INTEGER, regex_id INTEGER);"* ]]
=======
  [[ "${lines[@]}" == *"CREATE TABLE IF NOT EXISTS \"query_storage\" (id INTEGER PRIMARY KEY AUTOINCREMENT, timestamp INTEGER NOT NULL, type INTEGER NOT NULL, status INTEGER NOT NULL, domain INTEGER NOT NULL, client INTEGER NOT NULL, forward INTEGER, additional_info INTEGER, reply_type INTEGER, reply_time REAL, dnssec INTEGER);"* ]]
  [[ "${lines[@]}" == *"CREATE INDEX idx_queries_timestamps ON \"query_storage\" (timestamp);"* ]]
>>>>>>> 90215786
  [[ "${lines[@]}" == *"CREATE TABLE ftl (id INTEGER PRIMARY KEY NOT NULL, value BLOB NOT NULL);"* ]]
  [[ "${lines[@]}" == *"CREATE TABLE counters (id INTEGER PRIMARY KEY NOT NULL, value INTEGER NOT NULL);"* ]]
  [[ "${lines[@]}" == *"CREATE TABLE IF NOT EXISTS \"network\" (id INTEGER PRIMARY KEY NOT NULL, hwaddr TEXT UNIQUE NOT NULL, interface TEXT NOT NULL, firstSeen INTEGER NOT NULL, lastQuery INTEGER NOT NULL, numQueries INTEGER NOT NULL, macVendor TEXT, aliasclient_id INTEGER);"* ]]
  [[ "${lines[@]}" == *"CREATE TABLE IF NOT EXISTS \"network_addresses\" (network_id INTEGER NOT NULL, ip TEXT UNIQUE NOT NULL, lastSeen INTEGER NOT NULL DEFAULT (cast(strftime('%s', 'now') as int)), name TEXT, nameUpdated INTEGER, FOREIGN KEY(network_id) REFERENCES network(id));"* ]]
  [[ "${lines[@]}" == *"CREATE TABLE aliasclient (id INTEGER PRIMARY KEY NOT NULL, name TEXT NOT NULL, comment TEXT);"* ]]
<<<<<<< HEAD
  # Depending on the version of sqlite3, ftl may be enquoted or not...
  [[ "${lines[@]}" == *"INSERT INTO"?*"ftl"?*"VALUES(0,10);"* ]]
=======
  [[ "${lines[@]}" == *"INSERT INTO ftl VALUES(0,12);"* ]] # Expecting FTL database version 12
  # vvv This has been added in version 10 vvv
  [[ "${lines[@]}" == *"CREATE VIEW queries AS SELECT id, timestamp, type, status, CASE typeof(domain) WHEN 'integer' THEN (SELECT domain FROM domain_by_id d WHERE d.id = q.domain) ELSE domain END domain,CASE typeof(client) WHEN 'integer' THEN (SELECT ip FROM client_by_id c WHERE c.id = q.client) ELSE client END client,CASE typeof(forward) WHEN 'integer' THEN (SELECT forward FROM forward_by_id f WHERE f.id = q.forward) ELSE forward END forward,CASE typeof(additional_info) WHEN 'integer' THEN (SELECT content FROM addinfo_by_id a WHERE a.id = q.additional_info) ELSE additional_info END additional_info, reply_type, reply_time, dnssec FROM query_storage q;"* ]]
  [[ "${lines[@]}" == *"CREATE TABLE domain_by_id (id INTEGER PRIMARY KEY, domain TEXT NOT NULL);"* ]]
  [[ "${lines[@]}" == *"CREATE TABLE client_by_id (id INTEGER PRIMARY KEY, ip TEXT NOT NULL, name TEXT);"* ]]
  [[ "${lines[@]}" == *"CREATE TABLE forward_by_id (id INTEGER PRIMARY KEY, forward TEXT NOT NULL);"* ]]
  [[ "${lines[@]}" == *"CREATE UNIQUE INDEX domain_by_id_domain_idx ON domain_by_id(domain);"* ]]
  [[ "${lines[@]}" == *"CREATE UNIQUE INDEX client_by_id_client_idx ON client_by_id(ip,name);"* ]]
  # vvv This has been added in version 11 vvv
  [[ "${lines[@]}" == *"CREATE TABLE addinfo_by_id (id INTEGER PRIMARY KEY, type INTEGER NOT NULL, content NOT NULL);"* ]]
  [[ "${lines[@]}" == *"CREATE UNIQUE INDEX addinfo_by_id_idx ON addinfo_by_id(type,content);"* ]]
>>>>>>> 90215786
}

@test "Ownership, permissions and type of pihole-FTL.db correct" {
  run bash -c 'ls -l /etc/pihole/pihole-FTL.db'
  printf "%s\n" "${lines[@]}"
  # Depending on the shell (x86_64-musl is built on busybox) there can be one or multiple spaces between user and group
  [[ ${lines[0]} == *"pihole"?*"pihole"* ]]
  [[ ${lines[0]} == "-rw-rw-r--"* ]]
  run bash -c 'file /etc/pihole/pihole-FTL.db'
  printf "%s\n" "${lines[@]}"
  [[ ${lines[0]} == "/etc/pihole/pihole-FTL.db: SQLite 3.x database"* ]]
}

@test "Test fail on invalid CLI argument" {
  run bash -c '/home/pihole/pihole-FTL abc'
  printf "%s\n" "${lines[@]}"
  [[ ${lines[0]} == "pihole-FTL: invalid option -- 'abc'" ]]
  [[ ${lines[1]} == "Command: '/home/pihole/pihole-FTL abc'" ]]
  [[ ${lines[2]} == "Try '/home/pihole/pihole-FTL --help' for more information" ]]
}

@test "Help CLI argument return help text" {
  run bash -c '/home/pihole/pihole-FTL help'
  printf "%s\n" "${lines[@]}"
  [[ ${lines[0]} == "pihole-FTL - The Pi-hole FTL engine" ]]
  [[ ${lines[3]} == "Available arguments:" ]]
}

<<<<<<< HEAD
=======
@test "No WARNING messages in pihole-FTL.log (besides known capability issues)" {
  run bash -c 'grep "WARNING" /var/log/pihole/pihole-FTL.log'
  printf "%s\n" "${lines[@]}"
  run bash -c 'grep "WARNING" /var/log/pihole/pihole-FTL.log | grep -c -v -E "CAP_NET_ADMIN|CAP_NET_RAW|CAP_SYS_NICE|CAP_IPC_LOCK|CAP_CHOWN"'
  printf "%s\n" "${lines[@]}"
  [[ ${lines[0]} == "0" ]]
}

>>>>>>> 90215786
@test "No \"database not available\" messages in pihole-FTL.log" {
  run bash -c 'grep -c "database not available" /var/log/pihole/pihole-FTL.log'
  printf "%s\n" "${lines[@]}"
  [[ ${lines[0]} == "0" ]]
}

<<<<<<< HEAD
# Regex tests
@test "Compiled deny regex as expected" {
  run bash -c 'grep -c "Compiling deny regex 0 (DB ID 6): regex\[0-9\].ftl" /var/log/pihole-FTL.log'
=======
@test "No ERROR messages in pihole-FTL.log" {
  run bash -c 'grep "ERROR" /var/log/pihole/pihole-FTL.log'
  printf "%s\n" "${lines[@]}"
  run bash -c 'grep -c "ERROR" /var/log/pihole/pihole-FTL.log'
  printf "%s\n" "${lines[@]}"
  [[ ${lines[0]} == "0" ]]
}

@test "No FATAL messages in pihole-FTL.log (besides error due to starting FTL more than once)" {
  run bash -c 'grep "FATAL" /var/log/pihole/pihole-FTL.log'
  printf "%s\n" "${lines[@]}"
  run bash -c 'grep "FATAL:" /var/log/pihole/pihole-FTL.log | grep -c -v "FATAL: create_shm(): Failed to create shared memory object \"FTL-lock\": File exists"'
  printf "%s\n" "${lines[@]}"
  [[ ${lines[0]} == "0" ]]
}

# Regex tests
@test "Compiled blacklist regex as expected" {
  run bash -c 'grep -c "Compiling blacklist regex 0 (DB ID 6): regex\[0-9\].ftl" /var/log/pihole/pihole-FTL.log'
>>>>>>> 90215786
  printf "%s\n" "${lines[@]}"
  [[ ${lines[0]} == "1" ]]
}

<<<<<<< HEAD
@test "Compiled allow regex as expected" {
  run bash -c 'grep -c "Compiling allow regex 0 (DB ID 3): regex2" /var/log/pihole-FTL.log'
  printf "%s\n" "${lines[@]}"
  [[ ${lines[0]} == "1" ]]
  run bash -c 'grep -c "Compiling allow regex 1 (DB ID 4): ^gravity-allowed" /var/log/pihole-FTL.log'
=======
@test "Compiled whitelist regex as expected" {
  run bash -c 'grep -c "Compiling whitelist regex 0 (DB ID 3): regex2" /var/log/pihole/pihole-FTL.log'
  printf "%s\n" "${lines[@]}"
  [[ ${lines[0]} == "1" ]]
  run bash -c 'grep -c "Compiling whitelist regex 1 (DB ID 4): ^gravity-whitelisted" /var/log/pihole/pihole-FTL.log'
>>>>>>> 90215786
  printf "%s\n" "${lines[@]}"
  [[ ${lines[0]} == "1" ]]
}

@test "Regex Test 1: \"regex7.ftl\" vs. [database regex]: MATCH" {
  run bash -c './pihole-FTL regex-test "regex7.ftl"'
  printf "%s\n" "${lines[@]}"
  [[ $status == 0 ]]
}

@test "Regex Test 2: \"a\" vs. \"a\": MATCH" {
  run bash -c './pihole-FTL regex-test "a" "a"'
  printf "%s\n" "${lines[@]}"
  [[ $status == 0 ]]
}

@test "Regex Test 3: \"aa\" vs. \"^[a-z]{1,3}$\": MATCH" {
  run bash -c './pihole-FTL regex-test "aa" "^[a-z]{1,3}$"'
  printf "%s\n" "${lines[@]}"
  [[ $status == 0 ]]
}

@test "Regex Test 4: \"aaaa\" vs. \"^[a-z]{1,3}$\": NO MATCH" {
  run bash -c './pihole-FTL regex-test "aaaa" "^[a-z]{1,3}$"'
  printf "%s\n" "${lines[@]}"
  [[ $status == 2 ]]
}

@test "Regex Test 5: \"aa\" vs. \"^a(?#some comment)a$\": MATCH (comments)" {
  run bash -c './pihole-FTL regex-test "aa" "^a(?#some comment)a$"'
  printf "%s\n" "${lines[@]}"
  [[ $status == 0 ]]
}

@test "Regex Test 6: \"abc.abc\" vs. \"([a-z]*)\.\1\": MATCH" {
  run bash -c './pihole-FTL regex-test "abc.abc" "([a-z]*)\.\1"'
  printf "%s\n" "${lines[@]}"
  [[ $status == 0 ]]
}

@test "Regex Test 7: Complex character set: MATCH" {
  run bash -c './pihole-FTL regex-test "__abc#LMN012$x%yz789*" "[[:digit:]a-z#$%]+"'
  printf "%s\n" "${lines[@]}"
  [[ $status == 0 ]]
}

@test "Regex Test 8: Range expression: MATCH" {
  run bash -c './pihole-FTL regex-test "!ABC-./XYZ~" "[--Z]+"'
  printf "%s\n" "${lines[@]}"
  [[ $status == 0 ]]
}

@test "Regex Test 9: Back reference: \"aabc\" vs. \"(a)\1{1,2}\": MATCH" {
  run bash -c './pihole-FTL regex-test "aabc" "(a)\1{1,2}"'
  printf "%s\n" "${lines[@]}"
  [[ $status == 0 ]]
}

@test "Regex Test 10: Back reference: \"foo\" vs. \"(.)\1$\": MATCH" {
  run bash -c './pihole-FTL regex-test "foo" "(.)\1$"'
  printf "%s\n" "${lines[@]}"
  [[ $status == 0 ]]
}

@test "Regex Test 11: Back reference: \"foox\" vs. \"(.)\1$\": NO MATCH" {
  run bash -c './pihole-FTL regex-test "foox" "(.)\1$"'
  printf "%s\n" "${lines[@]}"
  [[ $status == 2 ]]
}

@test "Regex Test 12: Back reference: \"1234512345\" vs. \"([0-9]{5})\1\": MATCH" {
  run bash -c './pihole-FTL regex-test "1234512345" "([0-9]{5})\1"'
  printf "%s\n" "${lines[@]}"
  [[ $status == 0 ]]
}

@test "Regex Test 13: Back reference: \"12345\" vs. \"([0-9]{5})\1\": NO MATCH" {
  run bash -c './pihole-FTL regex-test "12345" "([0-9]{5})\1"'
  printf "%s\n" "${lines[@]}"
  [[ $status == 2 ]]
}

@test "Regex Test 14: Complex back reference: MATCH" {
  run bash -c './pihole-FTL regex-test "cat.foo.dog---cat%dog!foo" "(cat)\.(foo)\.(dog)---\1%\3!\2"'
  printf "%s\n" "${lines[@]}"
  [[ $status == 0 ]]
}

@test "Regex Test 15: Approximate matching, 0 errors: MATCH" {
  run bash -c './pihole-FTL regex-test "foobarzap" "foo(bar){~1}zap"'
  printf "%s\n" "${lines[@]}"
  [[ $status == 0 ]]
}

@test "Regex Test 16: Approximate matching, 1 error (inside fault-tolerant area): MATCH" {
  run bash -c './pihole-FTL regex-test "foobrzap" "foo(bar){~1}zap"'
  printf "%s\n" "${lines[@]}"
  [[ $status == 0 ]]
}

@test "Regex Test 17: Approximate matching, 1 error (outside fault-tolert area): NO MATCH" {
  run bash -c './pihole-FTL regex-test "foxbrazap" "foo(bar){~1}zap"'
  printf "%s\n" "${lines[@]}"
  [[ $status == 2 ]]
}

@test "Regex Test 18: Approximate matching, 0 global errors: MATCH" {
  run bash -c './pihole-FTL regex-test "foobar" "^(foobar){~1}$"'
  printf "%s\n" "${lines[@]}"
  [[ $status == 0 ]]
}

@test "Regex Test 19: Approximate matching, 1 global error: MATCH" {
  run bash -c './pihole-FTL regex-test "cfoobar" "^(foobar){~1}$"'
  printf "%s\n" "${lines[@]}"
  [[ $status == 0 ]]
}

@test "Regex Test 20: Approximate matching, 2 global errors: NO MATCH" {
  run bash -c './pihole-FTL regex-test "ccfoobar" "^(foobar){~1}$"'
  printf "%s\n" "${lines[@]}"
  [[ $status == 2 ]]
}

@test "Regex Test 21: Approximate matching, insert + substitute: MATCH" {
  run bash -c './pihole-FTL regex-test "oobargoobaploowap" "(foobar){+2#2~2}"'
  printf "%s\n" "${lines[@]}"
  [[ $status == 0 ]]
}

@test "Regex Test 22: Approximate matching, insert + delete: MATCH" {
  run bash -c './pihole-FTL regex-test "3oifaowefbaoraofuiebofasebfaobfaorfeoaro" "(foobar){+1 -2}"'
  printf "%s\n" "${lines[@]}"
  [[ $status == 0 ]]
}

@test "Regex Test 23: Approximate matching, insert + delete (insufficient): NO MATCH" {
  run bash -c './pihole-FTL regex-test "3oifaowefbaoraofuiebofasebfaobfaorfeoaro" "(foobar){+1 -1}"'
  printf "%s\n" "${lines[@]}"
  [[ $status == 2 ]]
}

@test "Regex Test 24: Useful hint for invalid regular expression \"f{x}\": Invalid contents of {}" {
  run bash -c './pihole-FTL regex-test "fbcdn.net" "f{x}"'
  printf "%s\n" "${lines[@]}"
  [[ ${lines[1]} == "Invalid regex CLI filter \"f{x}\": Invalid contents of {}" ]]
  [[ $status == 1 ]]
}

@test "Regex Test 25: Useful hint for invalid regular expression \"a**\": Invalid use of repetition operators" {
  run bash -c './pihole-FTL regex-test "fbcdn.net" "a**"'
  printf "%s\n" "${lines[@]}"
  [[ ${lines[1]} == "Invalid regex CLI filter \"a**\": Invalid use of repetition operators" ]]
  [[ $status == 1 ]]
}

@test "Regex Test 26: Useful hint for invalid regular expression \"x\\\": Trailing backslash" {
  run bash -c './pihole-FTL regex-test "fbcdn.net" "x\\"'
  printf "%s\n" "${lines[@]}"
  [[ ${lines[1]} == "Invalid regex CLI filter \"x\\\": Trailing backslash" ]]
  [[ $status == 1 ]]
}

@test "Regex Test 27: Useful hint for invalid regular expression \"[\": Missing ']'" {
  run bash -c './pihole-FTL regex-test "fbcdn.net" "["'
  printf "%s\n" "${lines[@]}"
  [[ ${lines[1]} == "Invalid regex CLI filter \"[\": Missing ']'" ]]
  [[ $status == 1 ]]
}

@test "Regex Test 28: Useful hint for invalid regular expression \"(\": Missing ')'" {
  run bash -c './pihole-FTL regex-test "fbcdn.net" "("'
  printf "%s\n" "${lines[@]}"
  [[ ${lines[1]} == "Invalid regex CLI filter \"(\": Missing ')'" ]]
  [[ $status == 1 ]]
}

@test "Regex Test 29: Useful hint for invalid regular expression \"{1\": Missing '}'" {
  run bash -c './pihole-FTL regex-test "fbcdn.net" "{1"'
  printf "%s\n" "${lines[@]}"
  [[ ${lines[1]} == "Invalid regex CLI filter \"{1\": Missing '}'" ]]
  [[ $status == 1 ]]
}

@test "Regex Test 30: Useful hint for invalid regular expression \"[[.foo.]]\": Unknown collating element" {
  run bash -c './pihole-FTL regex-test "fbcdn.net" "[[.foo.]]"'
  printf "%s\n" "${lines[@]}"
  [[ ${lines[1]} == "Invalid regex CLI filter \"[[.foo.]]\": Unknown collating element" ]]
  [[ $status == 1 ]]
}

@test "Regex Test 31: Useful hint for invalid regular expression \"[[:foobar:]]\": Unknown character class name" {
  run bash -c './pihole-FTL regex-test "fbcdn.net" "[[:foobar:]]"'
  printf "%s\n" "${lines[@]}"
  [[ ${lines[1]} == "Invalid regex CLI filter \"[[:foobar:]]\": Unknown character class name" ]]
  [[ $status == 1 ]]
}

@test "Regex Test 32: Useful hint for invalid regular expression \"(a)\\2\": Invalid back reference" {
  run bash -c './pihole-FTL regex-test "fbcdn.net" "(a)\\2"'
  printf "%s\n" "${lines[@]}"
  [[ ${lines[1]} == "Invalid regex CLI filter \"(a)\\2\": Invalid back reference" ]]
  [[ $status == 1 ]]
}

@test "Regex Test 33: Useful hint for invalid regular expression \"[g-1]\": Invalid character range" {
  run bash -c './pihole-FTL regex-test "fbcdn.net" "[g-1]"'
  printf "%s\n" "${lines[@]}"
  [[ ${lines[1]} == "Invalid regex CLI filter \"[g-1]\": Invalid character range" ]]
  [[ $status == 1 ]]
}

@test "Regex Test 34: Quiet mode: Match = Return code 0, nothing else" {
  run bash -c './pihole-FTL -q regex-test "fbcdn.net" "f"'
  printf "%s\n" "${lines[@]}"
  [[ $status == 0 ]]
}

@test "Regex Test 35: Quiet mode: Invalid regex = Return code 1, with error message" {
  run bash -c './pihole-FTL -q regex-test "fbcdn.net" "g{x}"'
  printf "%s\n" "${lines[@]}"
  [[ ${lines[0]} == "Invalid regex CLI filter \"g{x}\": Invalid contents of {}" ]]
  [[ $status == 1 ]]
}

@test "Regex Test 36: Quiet mode: No Match = Return code 2, nothing else" {
  run bash -c './pihole-FTL -q regex-test "fbcdn.net" "g"'
  printf "%s\n" "${lines[@]}"
  [[ $status == 2 ]]
}

@test "Regex Test 37: Option \";querytype=A\" working as expected (ONLY matching A queries)" {
  run bash -c 'dig A regex-A @127.0.0.1'
  printf "dig A: %s\n" "${lines[@]}"
  run bash -c 'dig A regex-A @127.0.0.1 +short'
  [[ ${lines[0]} == "0.0.0.0" ]]
  run bash -c 'dig AAAA regex-A @127.0.0.1'
  printf "dig AAAA: %s\n" "${lines[@]}"
  run bash -c 'dig AAAA regex-A @127.0.0.1 +short'
  [[ ${lines[0]} != "::" ]]
}

@test "Regex Test 38: Option \";querytype=!A\" working as expected (NOT matching A queries)" {
  run bash -c 'dig A regex-notA @127.0.0.1'
  printf "dig A: %s\n" "${lines[@]}"
  run bash -c 'dig A regex-notA @127.0.0.1 +short'
  [[ ${lines[0]} != "0.0.0.0" ]]
  run bash -c 'dig AAAA regex-notA @127.0.0.1'
  printf "dig AAAA: %s\n" "${lines[@]}"
  run bash -c 'dig AAAA regex-notA @127.0.0.1 +short'
  [[ ${lines[0]} == "::" ]]
}

@test "Regex Test 39: Option \";invert\" working as expected (match is inverted)" {
  run bash -c './pihole-FTL -q regex-test "f" "g;invert"'
  printf "%s\n" "${lines[@]}"
  [[ $status == 0 ]]
  run bash -c './pihole-FTL -q regex-test "g" "g;invert"'
  printf "%s\n" "${lines[@]}"
  [[ $status == 2 ]]
}

@test "Regex Test 40: Option \";querytype\" sanity checks" {
  run bash -c './pihole-FTL regex-test "f" g\;querytype=!A\;querytype=A'
  printf "%s\n" "${lines[@]}"
  [[ $status == 1 ]]
  [[ ${lines[1]} == *"Overwriting previous querytype setting (multiple \"querytype=...\" found)" ]]
}

@test "Regex Test 41: Option \"^;reply=NXDOMAIN\" working as expected" {
  run bash -c 'dig A regex-NXDOMAIN @127.0.0.1'
  printf "dig: %s\n" "${lines[@]}"
  [[ ${lines[3]} == *"status: NXDOMAIN"* ]]
}

@test "Regex Test 42: Option \"^;reply=NODATA\" working as expected" {
  run bash -c 'dig A regex-NODATA @127.0.0.1'
  printf "dig (full): %s\n" "${lines[@]}"
  [[ ${lines[3]} == *"status: NOERROR"* ]]
}

@test "Regex Test 43: Option \";reply=REFUSED\" working as expected" {
  run bash -c 'dig A regex-REFUSED @127.0.0.1'
  printf "dig (full): %s\n" "${lines[@]}"
  [[ ${lines[3]} == *"status: REFUSED"* ]]
}

@test "Regex Test 44: Option \";reply=1.2.3.4\" working as expected" {
  run bash -c 'dig A regex-REPLYv4 @127.0.0.1 +short'
  printf "dig A: %s\n" "${lines[@]}"
  [[ ${lines[0]} == "1.2.3.4" ]]
  run bash -c 'dig AAAA regex-REPLYv4 @127.0.0.1 +short'
  printf "dig AAAA: %s\n" "${lines[@]}"
  [[ ${lines[0]} == "::" ]]
}

@test "Regex Test 45: Option \";reply=fe80::1234\" working as expected" {
  run bash -c 'dig A regex-REPLYv6 @127.0.0.1 +short'
  printf "dig A: %s\n" "${lines[@]}"
  [[ ${lines[0]} == "0.0.0.0" ]]
  run bash -c 'dig AAAA regex-REPLYv6 @127.0.0.1 +short'
  printf "dig AAAA: %s\n" "${lines[@]}"
  [[ ${lines[0]} == "fe80::1234" ]]
}

@test "Regex Test 46: Option \";reply=1.2.3.4;reply=fe80::1234\" working as expected" {
  run bash -c 'dig A regex-REPLYv46 @127.0.0.1 +short'
  printf "dig A: %s\n" "${lines[@]}"
  [[ ${lines[0]} == "1.2.3.4" ]]
  run bash -c 'dig AAAA regex-REPLYv46 @127.0.0.1 +short'
  printf "dig AAAA: %s\n" "${lines[@]}"
  [[ ${lines[0]} == "fe80::1234" ]]
}

@test "Regex Test 47: Option \";querytype=A\" reported on CLI" {
  run bash -c './pihole-FTL regex-test "f" f\;querytype=A'
  printf "%s\n" "${lines[@]}"
  [[ $status == 0 ]]
  [[ ${lines[4]} == "    Hint: This regex matches only type A queries" ]]
}

@test "Regex Test 48: Option \";querytype=!TXT\" reported on CLI" {
  run bash -c './pihole-FTL regex-test "f" f\;querytype=!TXT'
  printf "%s\n" "${lines[@]}"
  [[ $status == 0 ]]
  [[ ${lines[4]} == "    Hint: This regex does not match type TXT queries" ]]
}

@test "Regex Test 49: Option \";reply=NXDOMAIN\" reported on CLI" {
  run bash -c './pihole-FTL regex-test "f" f\;reply=NXDOMAIN'
  printf "%s\n" "${lines[@]}"
  [[ $status == 0 ]]
  [[ ${lines[4]} == "    Hint: This regex forces reply type NXDOMAIN" ]]
}

@test "Regex Test 50: Option \";invert\" reported on CLI" {
  run bash -c './pihole-FTL regex-test "f" g\;invert'
  printf "%s\n" "${lines[@]}"
  [[ $status == 0 ]]
  [[ ${lines[4]} == "    Hint: This regex is inverted" ]]
}

# x86_64-musl is built on busybox which has a slightly different
# variant of ls displaying three, instead of one, spaces between the
# user and group names.

@test "Ownership and permissions of pihole-FTL.db correct" {
  run bash -c 'ls -l /etc/pihole/pihole-FTL.db'
  printf "%s\n" "${lines[@]}"
  [[ ${lines[0]} == *"pihole pihole"* || ${lines[0]} == *"pihole   pihole"* ]]
  [[ ${lines[0]} == "-rw-rw-r--"* ]]
}

# "ldd" prints library dependencies and the used interpreter for a given program
#
# Dependencies on shared libraries are displayed like
#    libm.so.6 => /lib/x86_64-linux-gnu/libm.so.6 (0x00007fa7d28be000)
#
# In this test, we use ldd and check for the dependency arrow "=>" to check if
# our generated binary depends on shared libraries in the way we expect it to

@test "Dependence on shared libraries" {
  run bash -c 'ldd ./pihole-FTL'
  printf "%s\n" "${lines[@]}"
  [[ "${STATIC}" != "true" && "${lines[@]}" == *"=>"* ]] || \
  [[ "${STATIC}" == "true" && "${lines[@]}" != *"=>"* ]]
}

# "file" determines the file type of our generated binary
#
# We use its ability to test whether a specific interpreter is
# required by the given executable. What the interpreter is, is not
# really well documented in "man elf(5)", however, one can say that
# the interpreter is a program that finds and loads the shared
# libraries needed by a program, prepares the program to run, and then
# runs it.
#
# In this test, we use "file" to confirm the absence of the dependence
# on an interpreter for the static binary.

@test "Dependence on specific interpreter" {
  run bash -c 'file ./pihole-FTL'
  printf "%s\n" "${lines[@]}"
  [[ "${STATIC}" != "true" && "${lines[@]}" == *"interpreter"* ]] || \
  [[ "${STATIC}" == "true" && "${lines[@]}" != *"interpreter"* ]]
}

@test "Architecture is correctly reported on startup" {
  run bash -c 'grep "Compiled for" /var/log/pihole/pihole-FTL.log'
  printf "Output: %s\n\$CI_ARCH: %s\nuname -m: %s\n" "${lines[@]:-not set}" "${CI_ARCH:-not set}" "$(uname -m)"
  [[ ${lines[0]} == *"Compiled for ${CI_ARCH:-$(uname -m)}"* ]]
}

@test "Building machine (CI) is reported on startup" {
  [[ ${CI_ARCH} != "" ]] && compiled_str="on CI" || compiled_str="locally" && export compiled_str
  run bash -c 'grep "Compiled for" /var/log/pihole/pihole-FTL.log'
  printf "Output: %s\n\$CI_ARCH: %s\n" "${lines[@]:-not set}" "${CI_ARCH:-not set}"
  [[ ${lines[0]} == *"(compiled ${compiled_str})"* ]]
}

@test "Compiler version is correctly reported on startup" {
  compiler_version="$(${CC} --version | head -n1)" && export compiler_version
  run bash -c 'grep "Compiled for" /var/log/pihole/pihole-FTL.log'
  printf "Output: %s\n\$CC: %s\nVersion: %s\n" "${lines[@]:-not set}" "${CC:-not set}" "${compiler_version:-not set}"
  [[ ${lines[0]} == *"using ${compiler_version}"* ]]
}

@test "Struct sizes are as expected" {
  run bash -c './pihole-FTL --check-structs'
  printf "%s\n" "${lines[@]}"
  [[ $status == 0 ]]
}

@test "No errors on setting busy handlers for the databases" {
  run bash -c 'grep -c "Cannot set busy handler" /var/log/pihole/pihole-FTL.log'
  printf "%s\n" "${lines[@]}"
  [[ ${lines[0]} == "0" ]]
}

@test "Blocking status is correctly logged in pihole.log" {
  run bash -c 'grep -c "gravity blocked gravity.ftl is 0.0.0.0" /var/log/pihole/pihole.log'
  printf "%s\n" "${lines[@]}"
  [[ ${lines[0]} == "2" ]]
}

@test "HTTP server responds with JSON error 404 to unknown API path" {
  run bash -c 'curl -s 127.0.0.1:8080/api/undefined'
  printf "%s\n" "${lines[@]}"
  [[ ${lines[0]} == "{\"error\":{\"key\":\"not_found\",\"message\":\"Not found\",\"hint\":\"/api/undefined\"}}" ]]
}

@test "HTTP server responds with normal error 404 to path outside /admin" {
  run bash -c 'curl -s 127.0.0.1:8080/undefined'
  printf "%s\n" "${lines[@]}"
  [[ ${lines[0]} == "Error 404: Not Found" ]]
}

@test "API authorization (without password): No login required" {
  run bash -c 'curl -s 127.0.0.1:8080/api/auth'
  printf "%s\n" "${lines[@]}"
  [[ ${lines[0]} == '{"challenge":null,"session":{"valid":true,"sid":null,"validity":-1}}' ]]
}

@test "API authorization (with password): FTL challenges us" {
  # Password: ABC
  echo "WEBPASSWORD=183c1b634da0078fcf5b0af84bdcbb3e817708c3f22b329be84165f4bad1ae48" >> /etc/pihole/setupVars.conf
  run bash -c 'curl -s 127.0.0.1:8080/api/auth | jq ".challenge | length"'
  printf "%s\n" "${lines[@]}"
  [[ ${lines[0]} == "64" ]]
}

@test "API authorization (with password): Incorrect response is rejected" {
  run bash -c 'curl -s -X POST 127.0.0.1:8080/api/auth -d "{\"response\":\"0123456789012345678901234567890123456789012345678901234567890123\"}" | jq .session.valid'
  printf "%s\n" "${lines[@]}"
  [[ ${lines[0]} == "false" ]]
}

@test "API authorization (with password): Correct password is accepted" {
  computeResponse() {
      local pwhash challenge response
      pwhash="${1}"
      challenge="${2}"
      response=$(echo -n "${challenge}:${pwhash}" | sha256sum | sed 's/\s.*$//')
      echo "${response}"
  }
  pwhash="183c1b634da0078fcf5b0af84bdcbb3e817708c3f22b329be84165f4bad1ae48"
  challenge="$(curl -s -X GET 127.0.0.1:8080/api/auth | jq --raw-output .challenge)"
  printf "Challenge: %s\n" "${challenge}"
  response="$(computeResponse "$pwhash" "$challenge")"
  printf "Response: %s\n" "${response}"
  session="$(curl -s -X POST 127.0.0.1:8080/api/auth -d "{\"response\":\"$response\"}")"
  printf "Session: %s\n" "${session}"
  run jq .session.valid <<< "${session}"
  printf "%s\n" "${lines[@]}"
  [[ ${lines[0]} == "true" ]]
}

@test "LUA: Interpreter returns FTL version" {
  run bash -c './pihole-FTL lua -e "print(pihole.ftl_version())"'
  printf "%s\n" "${lines[@]}"
  [[ ${lines[0]} == "v"* ]]
}

@test "LUA: Interpreter loads and enabled bundled library \"inspect\"" {
  run bash -c './pihole-FTL lua -e "print(inspect(inspect))"'
  printf "%s\n" "${lines[@]}"
  [[ ${lines[@]} == *'_DESCRIPTION = "human-readable representations of tables"'* ]]
  [[ ${lines[@]} == *'_VERSION = "inspect.lua 3.1.0"'* ]]
}

@test "EDNS(0) analysis working as expected" {
  # Get number of lines in the log before the test
  before="$(grep -c ^ /var/log/pihole/pihole-FTL.log)"

  # Run test command
  #                                  CLIENT SUBNET          COOKIE                       MAC HEX                     MAC TEXT                                          CPE-ID
  run bash -c 'dig localhost +short +subnet=192.168.1.1/32 +ednsopt=10:1122334455667788 +ednsopt=65001:000102030405 +ednsopt=65073:41413A42423A43433A44443A45453A4646 +ednsopt=65074:414243444546 @127.0.0.1'
  printf "%s\n" "${lines[@]}"
  [[ ${lines[0]} == "127.0.0.1" ]]
  [[ $status == 0 ]]

  # Get number of lines in the log after the test
  after="$(grep -c ^ /var/log/pihole/pihole-FTL.log)"

  # Extract relevant log lines
  log="$(sed -n "${before},${after}p" /var/log/pihole/pihole-FTL.log)"
  printf "%s\n" "${log}"

  # Start actual test
  run bash -c "grep -c \"EDNS(0) CLIENT SUBNET: 192.168.1.1/32\"" <<< "${log}"
  printf "%s\n" "${lines[@]}"
  [[ ${lines[0]} == "1" ]]
  run bash -c "grep -c \"EDNS(0) COOKIE (client-only): 1122334455667788\"" <<< "${log}"
  printf "%s\n" "${lines[@]}"
  [[ ${lines[0]} == "1" ]]
  run bash -c "grep -c \"EDNS(0) MAC address (BYTE format): 00:01:02:03:04:05\"" <<< "${log}"
  printf "%s\n" "${lines[@]}"
  [[ ${lines[0]} == "1" ]]
  run bash -c "grep -c \"EDNS(0) MAC address (TEXT format): AA:BB:CC:DD:EE:FF\"" <<< "${log}"
  printf "%s\n" "${lines[@]}"
  [[ ${lines[0]} == "1" ]]
  run bash -c "grep -c \"EDNS(0) CPE-ID (payload size 6): \\\"ABCDEF\\\" (0x41 0x42 0x43 0x44 0x45 0x46)\"" <<< "${log}"
  printf "%s\n" "${lines[@]}"
  [[ ${lines[0]} == "1" ]]
}

@test "EDNS(0) ECS can overwrite client address (IPv4)" {
  # Get number of lines in the log before the test
  before="$(grep -c ^ /var/log/pihole/pihole-FTL.log)"

  # Run test command
  run bash -c 'dig localhost +short +subnet=192.168.47.97/32 @127.0.0.1'
  printf "%s\n" "${lines[@]}"
  [[ ${lines[0]} == "127.0.0.1" ]]
  [[ $status == 0 ]]

  # Get number of lines in the log after the test
  after="$(grep -c ^ /var/log/pihole/pihole-FTL.log)"

  # Extract relevant log lines
  run bash -c "sed -n \"${before},${after}p\" /var/log/pihole/pihole-FTL.log"
  printf "%s\n" "${lines[@]}"
  [[ "${lines[@]}" == *"**** new UDP IPv4 query[A] query \"localhost\" from lo/192.168.47.97#53 "* ]]
}

@test "EDNS(0) ECS can overwrite client address (IPv6)" {
  # Get number of lines in the log before the test
  before="$(grep -c ^ /var/log/pihole/pihole-FTL.log)"

  # Run test command
  run bash -c 'dig localhost +short +subnet=fe80::b167:af1e:968b:dead/128 @127.0.0.1'
  printf "%s\n" "${lines[@]}"
  [[ ${lines[0]} == "127.0.0.1" ]]
  [[ $status == 0 ]]

  # Get number of lines in the log after the test
  after="$(grep -c ^ /var/log/pihole/pihole-FTL.log)"

  # Extract relevant log lines
  run bash -c "sed -n \"${before},${after}p\" /var/log/pihole/pihole-FTL.log"
  printf "%s\n" "${lines[@]}"
  [[ "${lines[@]}" == *"**** new UDP IPv4 query[A] query \"localhost\" from lo/fe80::b167:af1e:968b:dead#53 "* ]]
}

@test "alias-client is imported and used for configured client" {
  run bash -c 'grep -c "Added alias-client \"some-aliasclient\" (aliasclient-0) with FTL ID 0" /var/log/pihole/pihole-FTL.log'
  printf "Added: %s\n" "${lines[@]}"
  [[ ${lines[0]} == "1" ]]
  run bash -c 'grep -c "Aliasclient ID 127.0.0.6 -> 0" /var/log/pihole/pihole-FTL.log'
  printf "Found ID: %s\n" "${lines[@]}"
  [[ ${lines[0]} == "1" ]]
  run bash -c 'grep -c "Client .* (127.0.0.6) IS  managed by this alias-client, adding counts" /var/log/pihole/pihole-FTL.log'
  printf "Adding counts: %s\n" "${lines[@]}"
  [[ ${lines[0]} == "1" ]]
}

@test "EDNS(0) ECS skipped for loopback address (IPv4)" {
  # Get number of lines in the log before the test
  before="$(grep -c ^ /var/log/pihole/pihole-FTL.log)"

  # Run test command
  run bash -c 'dig localhost +short +subnet=127.0.0.1/32 @127.0.0.1'
  printf "%s\n" "${lines[@]}"
  [[ ${lines[0]} == "127.0.0.1" ]]
  [[ $status == 0 ]]

  # Get number of lines in the log after the test
  after="$(grep -c ^ /var/log/pihole/pihole-FTL.log)"

  # Extract relevant log lines
  run bash -c "sed -n \"${before},${after}p\" /var/log/pihole/pihole-FTL.log"
  printf "%s\n" "${lines[@]}"
  [[ "${lines[@]}" == *"EDNS(0) CLIENT SUBNET: Skipped 127.0.0.1/32 (IPv4 loopback address)"* ]]
}

@test "EDNS(0) ECS skipped for loopback address (IPv6)" {
  # Get number of lines in the log before the test
  before="$(grep -c ^ /var/log/pihole/pihole-FTL.log)"

  # Run test command
  run bash -c 'dig localhost +short +subnet=::1/128 @127.0.0.1'
  printf "%s\n" "${lines[@]}"
  [[ ${lines[0]} == "127.0.0.1" ]]
  [[ $status == 0 ]]

  # Get number of lines in the log after the test
  after="$(grep -c ^ /var/log/pihole/pihole-FTL.log)"

  # Extract relevant log lines
  run bash -c "sed -n \"${before},${after}p\" /var/log/pihole/pihole-FTL.log"
  printf "%s\n" "${lines[@]}"
  [[ "${lines[@]}" == *"EDNS(0) CLIENT SUBNET: Skipped ::1/128 (IPv6 loopback address)"* ]]
}

@test "Embedded SQLite3 shell available and functional" {
  run bash -c './pihole-FTL sqlite3 -help'
  printf "%s\n" "${lines[@]}"
  [[ ${lines[0]} == "Usage: sqlite3 [OPTIONS] FILENAME [SQL]" ]]
}

@test "Embedded SQLite3 shell is called for .db file" {
  run bash -c './pihole-FTL abc.db ".version"'
  printf "%s\n" "${lines[@]}"
  [[ ${lines[0]} == "SQLite 3."* ]]
}

@test "Embedded SQLite3 shell prints FTL version in interactive mode" {
  # shell.c contains a call to print_FTL_version
  run bash -c "echo -e '.quit\n' | ./pihole-FTL sqlite3 -interactive"
  printf "%s\n" "${lines[@]}"
  [[ ${lines[0]} == "Pi-hole FTL"* ]]
}

@test "Embedded LUA engine is called for .lua file" {
  echo 'print("Hello from LUA")' > abc.lua
  run bash -c './pihole-FTL abc.lua'
  printf "%s\n" "${lines[@]}"
  [[ ${lines[0]} == "Hello from LUA" ]]
  rm abc.lua
}


@test "Pi-hole PTR generation check" {
  run bash -c "bash test/hostnames.sh | tee ptr.log"
  printf "%s\n" "${lines[@]}"
  [[ "${lines[@]}" != *"ERROR"* ]]
}

@test "No WARNING messages in pihole-FTL.log (besides known capability issues)" {
  run bash -c 'grep "WARNING: " /var/log/pihole-FTL.log'
  printf "%s\n" "${lines[@]}"
  run bash -c 'grep "WARNING: " /var/log/pihole-FTL.log | grep -c -v -E "CAP_NET_ADMIN|CAP_NET_RAW|CAP_SYS_NICE"'
  printf "count: %s\n" "${lines[@]}"
  [[ ${lines[0]} == "0" ]]
}

@test "No ERROR messages in pihole-FTL.log (besides known index.html error)" {
  run bash -c 'grep "ERR: " /var/log/pihole-FTL.log'
  printf "%s\n" "${lines[@]}"
  run bash -c 'grep "ERR: " /var/log/pihole-FTL.log | grep -c -v -E "(index\.html)|(Failed to create shared memory object)"'
  printf "count: %s\n" "${lines[@]}"
  [[ ${lines[0]} == "0" ]]
}

@test "No CRIT messages in pihole-FTL.log (besides error due to testing to start FTL more than once)" {
  run bash -c 'grep "CRIT: " /var/log/pihole-FTL.log'
  printf "%s\n" "${lines[@]}"
  run bash -c 'grep "CRIT: " /var/log/pihole-FTL.log | grep -c -v "Initialization of shared memory failed."'
  printf "count: %s\n" "${lines[@]}"
  [[ ${lines[0]} == "0" ]]
}

@test "No config errors in pihole-FTL.toml" {
  run bash -c 'grep "DEBUG_CONFIG: " /var/log/pihole-FTL.log'
  printf "%s\n" "${lines[@]}"
  run bash -c 'grep "DEBUG_CONFIG: " /var/log/pihole-FTL.log | grep -c "DOES NOT EXIST"'
  printf "count: %s\n" "${lines[@]}"
  [[ ${lines[0]} == "0" ]]
}

@test "Check dnsmasq warnings in source code" {
  run bash -c "bash test/dnsmasq_warnings.sh"
  printf "%s\n" "${lines[@]}"
  [[ "${lines[0]}" == "" ]]
}

@test "Pi-hole uses LOCAL_IPV4/6 for pi.hole" {
  run bash -c "dig A pi.hole +short @127.0.0.1"
  printf "%s\n" "${lines[@]}"
  [[ "${lines[0]}" == "10.100.0.10" ]]
  run bash -c "dig AAAA pi.hole +short @127.0.0.1"
  printf "%s\n" "${lines[@]}"
  [[ "${lines[0]}" == "fe80::10" ]]
}

@test "Pi-hole uses LOCAL_IPV4/6 for hostname" {
  run bash -c "dig A $(hostname) +short @127.0.0.1"
  printf "%s\n" "${lines[@]}"
  [[ "${lines[0]}" == "10.100.0.10" ]]
  run bash -c "dig AAAA $(hostname) +short @127.0.0.1"
  printf "%s\n" "${lines[@]}"
  [[ "${lines[0]}" == "fe80::10" ]]
}

@test "Pi-hole uses BLOCK_IPV4/6 for blocked domain" {
  echo "BLOCKINGMODE=IP" >> /etc/pihole/pihole-FTL.conf
  run bash -c "kill -HUP $(cat /run/pihole-FTL.pid)"
  sleep 2
  run bash -c "dig A blacklisted.ftl +short @127.0.0.1"
  printf "%s\n" "${lines[@]}"
  [[ "${lines[0]}" == "10.100.0.11" ]]
  run bash -c "dig AAAA blacklisted.ftl +short @127.0.0.1"
  printf "%s\n" "${lines[@]}"
  [[ "${lines[0]}" == "fe80::11" ]]
}

@test "Reported default gateway is correct" {
  routes="$(ip -4 route show default)"
  ipaddr="$(awk '{print $3}' <<< $routes)"
  interf="$(awk '{print $5}' <<< $routes)"
  printf "ip -4 route show default: %s\n" "${routes}"
  run bash -c 'echo ">gateway >quit" | nc 127.0.0.1 4711'
  ftlip="$(awk '{print $1}' <<< "${lines[0]}")"
  ftlif="$(awk '{print $2}' <<< "${lines[0]}")"
  printf "%s\n" "${lines[@]}"
  # Check gateway IP address
  printf "Checking IP: %s == %s\n" "$ftlip" "$ipaddr"
  [[ "$ftlip" == "$ipaddr" ]]
  # Check gateway interface
  printf "Checking IF: %s == %s\n" "$ftlif" "$interf"
  [[ "$ftlif" == "$interf" ]]
}<|MERGE_RESOLUTION|>--- conflicted
+++ resolved
@@ -1,33 +1,30 @@
 #!./test/libs/bats/bin/bats
 
-<<<<<<< HEAD
-=======
-@test "Version, Tag, Branch, Hash, Date is reported" {
-  run bash -c 'echo ">version >quit" | nc -v 127.0.0.1 4711'
-  printf "%s\n" "${lines[@]}"
-  [[ ${lines[1]} == "version "* ]]
-  [[ ${lines[2]} == "tag "* ]]
-  [[ ${lines[3]} == "branch "* ]]
-  [[ ${lines[4]} == "hash "* ]]
-  [[ ${lines[5]} == "date "* ]]
-  [[ ${lines[6]} == "" ]]
-}
-
-@test "DNS server port is reported over Telnet API" {
-  run bash -c 'echo ">dns-port >quit" | nc -v 127.0.0.1 4711'
-  printf "%s\n" "${lines[@]}"
-  [[ ${lines[1]} == "53" ]]
-  [[ ${lines[2]} == "" ]]
-}
-
-@test "Maxlogage value is reported over Telnet API" {
-  run bash -c 'echo ">maxlogage >quit" | nc -v 127.0.0.1 4711'
-  printf "%s\n" "${lines[@]}"
-  [[ ${lines[1]} == "86400" ]]
-  [[ ${lines[2]} == "" ]]
-}
-
->>>>>>> 90215786
+#@test "Version, Tag, Branch, Hash, Date is reported" {
+#  run bash -c 'echo ">version >quit" | nc -v 127.0.0.1 4711'
+#  printf "%s\n" "${lines[@]}"
+#  [[ ${lines[1]} == "version "* ]]
+#  [[ ${lines[2]} == "tag "* ]]
+#  [[ ${lines[3]} == "branch "* ]]
+#  [[ ${lines[4]} == "hash "* ]]
+#  [[ ${lines[5]} == "date "* ]]
+#  [[ ${lines[6]} == "" ]]
+#}
+#
+#@test "DNS server port is reported over Telnet API" {
+#  run bash -c 'echo ">dns-port >quit" | nc -v 127.0.0.1 4711'
+#  printf "%s\n" "${lines[@]}"
+#  [[ ${lines[1]} == "53" ]]
+#  [[ ${lines[2]} == "" ]]
+#}
+#
+#@test "Maxlogage value is reported over Telnet API" {
+#  run bash -c 'echo ">maxlogage >quit" | nc -v 127.0.0.1 4711'
+#  printf "%s\n" "${lines[@]}"
+#  [[ ${lines[1]} == "86400" ]]
+#  [[ ${lines[2]} == "" ]]
+#}
+#
 @test "Running a second instance is detected and prevented" {
   run bash -c 'su pihole -s /bin/sh -c "/home/pihole/pihole-FTL -f"'
   printf "%s\n" "${lines[@]}"
@@ -47,13 +44,8 @@
   [[ ${lines[0]} == "1" ]]
 }
 
-<<<<<<< HEAD
-@test "Number of compiled regex as expected" {
-  run bash -c 'grep "Compiled [0-9]* allow" /var/log/pihole-FTL.log'
-=======
 @test "Number of compiled regex filters as expected" {
-  run bash -c 'grep "Compiled [0-9]* whitelist" /var/log/pihole/pihole-FTL.log'
->>>>>>> 90215786
+  run bash -c 'grep "Compiled [0-9]* allow" /var/log/pihole/pihole-FTL.log'
   printf "%s\n" "${lines[@]}"
   [[ ${lines[0]} == *"Compiled 2 allow and 9 deny regex for 1 client in "* ]]
 }
@@ -173,17 +165,10 @@
   run bash -c "grep -c \"Gravity database: Client aa:bb:cc:dd:ee:ff found. Using groups (4)\" /var/log/pihole/pihole-FTL.log"
   printf "%s\n" "${lines[@]}"
   [[ ${lines[0]} != "0" ]]
-<<<<<<< HEAD
-  run bash -c "grep -c 'Regex deny: Querying groups for client 127.0.0.4: \"SELECT id from vw_regex_blacklist WHERE group_id IN (4);\"' /var/log/pihole-FTL.log"
-  printf "%s\n" "${lines[@]}"
-  [[ ${lines[0]} == "1" ]]
-  run bash -c "grep -c 'Regex allow: Querying groups for client 127.0.0.4: \"SELECT id from vw_regex_whitelist WHERE group_id IN (4);\"' /var/log/pihole-FTL.log"
-=======
-  run bash -c "grep -c 'Regex blacklist: Querying groups for client 127.0.0.4: \"SELECT id from vw_regex_blacklist WHERE group_id IN (4);\"' /var/log/pihole/pihole-FTL.log"
-  printf "%s\n" "${lines[@]}"
-  [[ ${lines[0]} == "1" ]]
-  run bash -c "grep -c 'Regex whitelist: Querying groups for client 127.0.0.4: \"SELECT id from vw_regex_whitelist WHERE group_id IN (4);\"' /var/log/pihole/pihole-FTL.log"
->>>>>>> 90215786
+  run bash -c "grep -c 'Regex deny: Querying groups for client 127.0.0.4: \"SELECT id from vw_regex_blacklist WHERE group_id IN (4);\"' /var/log/pihole/pihole-FTL.log"
+  printf "%s\n" "${lines[@]}"
+  [[ ${lines[0]} == "1" ]]
+  run bash -c "grep -c 'Regex allow: Querying groups for client 127.0.0.4: \"SELECT id from vw_regex_whitelist WHERE group_id IN (4);\"' /var/log/pihole/pihole-FTL.log"
   printf "%s\n" "${lines[@]}"
   [[ ${lines[0]} == "1" ]]
   run bash -c "grep -c 'get_client_querystr: SELECT EXISTS(SELECT domain from vw_whitelist WHERE domain = ? AND group_id IN (4));' /var/log/pihole/pihole-FTL.log"
@@ -195,17 +180,10 @@
   run bash -c "grep -c 'get_client_querystr: SELECT EXISTS(SELECT domain from vw_gravity WHERE domain = ? AND group_id IN (4));' /var/log/pihole/pihole-FTL.log"
   printf "%s\n" "${lines[@]}"
   [[ ${lines[0]} != "0" ]]
-<<<<<<< HEAD
-  run bash -c "grep -c 'Regex allow ([[:digit:]]*, DB ID [[:digit:]]*) .* NOT ENABLED for client 127.0.0.4' /var/log/pihole-FTL.log"
+  run bash -c "grep -c 'Regex allow ([[:digit:]]*, DB ID [[:digit:]]*) .* NOT ENABLED for client 127.0.0.4' /var/log/pihole/pihole-FTL.log"
   printf "%s\n" "${lines[@]}"
   [[ ${lines[0]} == "2" ]]
-  run bash -c "grep -c 'Regex deny ([[:digit:]]*, DB ID [[:digit:]]*) .* NOT ENABLED for client 127.0.0.4' /var/log/pihole-FTL.log"
-=======
-  run bash -c "grep -c 'Regex whitelist ([[:digit:]]*, DB ID [[:digit:]]*) .* NOT ENABLED for client 127.0.0.4' /var/log/pihole/pihole-FTL.log"
-  printf "%s\n" "${lines[@]}"
-  [[ ${lines[0]} == "2" ]]
-  run bash -c "grep -c 'Regex blacklist ([[:digit:]]*, DB ID [[:digit:]]*) .* NOT ENABLED for client 127.0.0.4' /var/log/pihole/pihole-FTL.log"
->>>>>>> 90215786
+  run bash -c "grep -c 'Regex deny ([[:digit:]]*, DB ID [[:digit:]]*) .* NOT ENABLED for client 127.0.0.4' /var/log/pihole/pihole-FTL.log"
   printf "%s\n" "${lines[@]}"
   [[ ${lines[0]} == "9" ]]
 }
@@ -219,17 +197,10 @@
   run bash -c "grep -c \"Gravity database: Client aa:bb:cc:dd:ee:ff found. Using groups (4)\" /var/log/pihole/pihole-FTL.log"
   printf "%s\n" "${lines[@]}"
   [[ ${lines[0]} != "0" ]]
-<<<<<<< HEAD
-  run bash -c "grep -c 'Regex deny: Querying groups for client 127.0.0.5: \"SELECT id from vw_regex_blacklist WHERE group_id IN (4);\"' /var/log/pihole-FTL.log"
-  printf "%s\n" "${lines[@]}"
-  [[ ${lines[0]} == "1" ]]
-  run bash -c "grep -c 'Regex allow: Querying groups for client 127.0.0.5: \"SELECT id from vw_regex_whitelist WHERE group_id IN (4);\"' /var/log/pihole-FTL.log"
-=======
-  run bash -c "grep -c 'Regex blacklist: Querying groups for client 127.0.0.5: \"SELECT id from vw_regex_blacklist WHERE group_id IN (4);\"' /var/log/pihole/pihole-FTL.log"
-  printf "%s\n" "${lines[@]}"
-  [[ ${lines[0]} == "1" ]]
-  run bash -c "grep -c 'Regex whitelist: Querying groups for client 127.0.0.5: \"SELECT id from vw_regex_whitelist WHERE group_id IN (4);\"' /var/log/pihole/pihole-FTL.log"
->>>>>>> 90215786
+  run bash -c "grep -c 'Regex deny: Querying groups for client 127.0.0.5: \"SELECT id from vw_regex_blacklist WHERE group_id IN (4);\"' /var/log/pihole/pihole-FTL.log"
+  printf "%s\n" "${lines[@]}"
+  [[ ${lines[0]} == "1" ]]
+  run bash -c "grep -c 'Regex allow: Querying groups for client 127.0.0.5: \"SELECT id from vw_regex_whitelist WHERE group_id IN (4);\"' /var/log/pihole/pihole-FTL.log"
   printf "%s\n" "${lines[@]}"
   [[ ${lines[0]} == "1" ]]
   run bash -c "grep -c 'get_client_querystr: SELECT EXISTS(SELECT domain from vw_whitelist WHERE domain = ? AND group_id IN (4));' /var/log/pihole/pihole-FTL.log"
@@ -241,17 +212,10 @@
   run bash -c "grep -c 'get_client_querystr: SELECT EXISTS(SELECT domain from vw_gravity WHERE domain = ? AND group_id IN (4));' /var/log/pihole/pihole-FTL.log"
   printf "%s\n" "${lines[@]}"
   [[ ${lines[0]} != "0" ]]
-<<<<<<< HEAD
-  run bash -c "grep -c 'Regex allow ([[:digit:]]*, DB ID [[:digit:]]*) .* NOT ENABLED for client 127.0.0.5' /var/log/pihole-FTL.log"
+  run bash -c "grep -c 'Regex allow ([[:digit:]]*, DB ID [[:digit:]]*) .* NOT ENABLED for client 127.0.0.5' /var/log/pihole/pihole-FTL.log"
   printf "%s\n" "${lines[@]}"
   [[ ${lines[0]} == "2" ]]
-  run bash -c "grep -c 'Regex deny ([[:digit:]]*, DB ID [[:digit:]]*) .* NOT ENABLED for client 127.0.0.5' /var/log/pihole-FTL.log"
-=======
-  run bash -c "grep -c 'Regex whitelist ([[:digit:]]*, DB ID [[:digit:]]*) .* NOT ENABLED for client 127.0.0.5' /var/log/pihole/pihole-FTL.log"
-  printf "%s\n" "${lines[@]}"
-  [[ ${lines[0]} == "2" ]]
-  run bash -c "grep -c 'Regex blacklist ([[:digit:]]*, DB ID [[:digit:]]*) .* NOT ENABLED for client 127.0.0.5' /var/log/pihole/pihole-FTL.log"
->>>>>>> 90215786
+  run bash -c "grep -c 'Regex deny ([[:digit:]]*, DB ID [[:digit:]]*) .* NOT ENABLED for client 127.0.0.5' /var/log/pihole/pihole-FTL.log"
   printf "%s\n" "${lines[@]}"
   [[ ${lines[0]} == "9" ]]
 }
@@ -271,17 +235,10 @@
   run bash -c "grep -c \"Gravity database: Client 00:11:22:33:44:55 found (identified by interface enp0s123). Using groups (5)\" /var/log/pihole/pihole-FTL.log"
   printf "%s\n" "${lines[@]}"
   [[ ${lines[0]} == "1" ]]
-<<<<<<< HEAD
-  run bash -c "grep -c 'Regex deny: Querying groups for client 127.0.0.6: \"SELECT id from vw_regex_blacklist WHERE group_id IN (5);\"' /var/log/pihole-FTL.log"
-  printf "%s\n" "${lines[@]}"
-  [[ ${lines[0]} == "1" ]]
-  run bash -c "grep -c 'Regex allow: Querying groups for client 127.0.0.6: \"SELECT id from vw_regex_whitelist WHERE group_id IN (5);\"' /var/log/pihole-FTL.log"
-=======
-  run bash -c "grep -c 'Regex blacklist: Querying groups for client 127.0.0.6: \"SELECT id from vw_regex_blacklist WHERE group_id IN (5);\"' /var/log/pihole/pihole-FTL.log"
-  printf "%s\n" "${lines[@]}"
-  [[ ${lines[0]} == "1" ]]
-  run bash -c "grep -c 'Regex whitelist: Querying groups for client 127.0.0.6: \"SELECT id from vw_regex_whitelist WHERE group_id IN (5);\"' /var/log/pihole/pihole-FTL.log"
->>>>>>> 90215786
+  run bash -c "grep -c 'Regex deny: Querying groups for client 127.0.0.6: \"SELECT id from vw_regex_blacklist WHERE group_id IN (5);\"' /var/log/pihole/pihole-FTL.log"
+  printf "%s\n" "${lines[@]}"
+  [[ ${lines[0]} == "1" ]]
+  run bash -c "grep -c 'Regex allow: Querying groups for client 127.0.0.6: \"SELECT id from vw_regex_whitelist WHERE group_id IN (5);\"' /var/log/pihole/pihole-FTL.log"
   printf "%s\n" "${lines[@]}"
   [[ ${lines[0]} == "1" ]]
   run bash -c "grep -c 'get_client_querystr: SELECT EXISTS(SELECT domain from vw_whitelist WHERE domain = ? AND group_id IN (5));' /var/log/pihole/pihole-FTL.log"
@@ -293,17 +250,10 @@
   run bash -c "grep -c 'get_client_querystr: SELECT EXISTS(SELECT domain from vw_gravity WHERE domain = ? AND group_id IN (5));' /var/log/pihole/pihole-FTL.log"
   printf "%s\n" "${lines[@]}"
   [[ ${lines[0]} == "1" ]]
-<<<<<<< HEAD
-  run bash -c "grep -c 'Regex allow ([[:digit:]]*, DB ID [[:digit:]]*) .* NOT ENABLED for client 127.0.0.6' /var/log/pihole-FTL.log"
+  run bash -c "grep -c 'Regex allow ([[:digit:]]*, DB ID [[:digit:]]*) .* NOT ENABLED for client 127.0.0.6' /var/log/pihole/pihole-FTL.log"
   printf "%s\n" "${lines[@]}"
   [[ ${lines[0]} == "2" ]]
-  run bash -c "grep -c 'Regex deny ([[:digit:]]*, DB ID [[:digit:]]*) .* NOT ENABLED for client 127.0.0.6' /var/log/pihole-FTL.log"
-=======
-  run bash -c "grep -c 'Regex whitelist ([[:digit:]]*, DB ID [[:digit:]]*) .* NOT ENABLED for client 127.0.0.6' /var/log/pihole/pihole-FTL.log"
-  printf "%s\n" "${lines[@]}"
-  [[ ${lines[0]} == "2" ]]
-  run bash -c "grep -c 'Regex blacklist ([[:digit:]]*, DB ID [[:digit:]]*) .* NOT ENABLED for client 127.0.0.6' /var/log/pihole/pihole-FTL.log"
->>>>>>> 90215786
+  run bash -c "grep -c 'Regex deny ([[:digit:]]*, DB ID [[:digit:]]*) .* NOT ENABLED for client 127.0.0.6' /var/log/pihole/pihole-FTL.log"
   printf "%s\n" "${lines[@]}"
   [[ ${lines[0]} == "9" ]]
 }
@@ -446,234 +396,16 @@
   [[ ${lines[@]} == *"status: SERVFAIL"* ]]
 }
 
-<<<<<<< HEAD
-=======
-@test "Statistics as expected" {
-  run bash -c 'echo ">stats >quit" | nc -v 127.0.0.1 4711'
-  printf "%s\n" "${lines[@]}"
-  [[ ${lines[1]} == "domains_being_blocked 3" ]]
-  [[ ${lines[2]} == "dns_queries_today 47" ]]
-  [[ ${lines[3]} == "ads_blocked_today 9" ]]
-  #[[ ${lines[4]} == "ads_percentage_today 7.792208" ]]
-  [[ ${lines[5]} == "unique_domains 35" ]]
-  [[ ${lines[6]} == "queries_forwarded 26" ]]
-  [[ ${lines[7]} == "queries_cached 12" ]]
-  # Clients ever seen is commented out as the CI may have
-  # more devices in its ARP cache so testing against a fixed
-  # number of clients may not work in all cases
-  #[[ ${lines[8]} == "clients_ever_seen 8" ]]
-  #[[ ${lines[9]} == "unique_clients 8" ]]
-  [[ ${lines[10]} == "dns_queries_all_types 47" ]]
-  [[ ${lines[11]} == "reply_UNKNOWN 0" ]]
-  [[ ${lines[12]} == "reply_NODATA 0" ]]
-  [[ ${lines[13]} == "reply_NXDOMAIN 1" ]]
-  [[ ${lines[14]} == "reply_CNAME 3" ]]
-  [[ ${lines[15]} == "reply_IP 23" ]]
-  [[ ${lines[16]} == "reply_DOMAIN 0" ]]
-  [[ ${lines[17]} == "reply_RRNAME 5" ]]
-  [[ ${lines[18]} == "reply_SERVFAIL 0" ]]
-  [[ ${lines[19]} == "reply_REFUSED 0" ]]
-  [[ ${lines[20]} == "reply_NOTIMP 0" ]]
-  [[ ${lines[21]} == "reply_OTHER 0" ]]
-  [[ ${lines[22]} == "reply_DNSSEC 5" ]]
-  [[ ${lines[23]} == "reply_NONE 0" ]]
-  [[ ${lines[24]} == "reply_BLOB 10" ]]
-  [[ ${lines[25]} == "dns_queries_all_replies 47" ]]
-  [[ ${lines[26]} == "privacy_level 0" ]]
-  [[ ${lines[27]} == "status enabled" ]]
-  [[ ${lines[28]} == "" ]]
-}
-
-# Here and below: It is not meaningful to assume a particular order
-# here as the values are sorted before output. It is unpredictable in
-# which order they may come out. While this has always been the same
-# when compiling for glibc, the new musl build reveals that another
-# library may have a different interpretation here.
-
-@test "Top Clients" {
-  run bash -c 'echo ">top-clients >quit" | nc -v 127.0.0.1 4711'
-  printf "%s\n" "${lines[@]}"
-  [[ ${lines[1]} == "0 32 127.0.0.1 "* ]]
-  [[ ${lines[2]} == "1 5 :: "* ]]
-  [[ ${lines[3]} == "2 4 127.0.0.3 "* ]]
-  [[ ${lines[4]} == "3 3 127.0.0.2 "* ]]
-  [[ "${lines[@]}" == *"1 aliasclient-0 some-aliasclient"* ]]
-  [[ "${lines[@]}" == *"1 127.0.0.4 "* ]]
-  [[ "${lines[@]}" == *"1 127.0.0.5 "* ]]
-}
-
-@test "Top Domains" {
-  run bash -c 'echo ">top-domains (60) >quit" | nc -v 127.0.0.1 4711'
-  printf "%s\n" "${lines[@]}"
-  [[ "${lines[@]}" == *" 4 version.bind"* ]]
-  [[ "${lines[@]}" == *" 4 regex1.ftl"* ]]
-  [[ "${lines[@]}" == *" 3 a.ftl"* ]]
-  [[ "${lines[@]}" == *" 2 blacklisted.ftl"* ]]
-  [[ "${lines[@]}" == *" 2 aaaa.ftl"* ]]
-  [[ "${lines[@]}" == *" 2 net"* ]]
-  [[ "${lines[@]}" == *" 2 verteiltesysteme.net"* ]]
-  [[ "${lines[@]}" == *" 2 ftl"* ]]
-  [[ "${lines[@]}" == *" 1 version.ftl"* ]]
-  [[ "${lines[@]}" == *" 1 whitelisted.ftl"* ]]
-  [[ "${lines[@]}" == *" 1 gravity-whitelisted.ftl"* ]]
-  [[ "${lines[@]}" == *" 1 regexa.ftl"* ]]
-  [[ "${lines[@]}" == *" 1 regex2.ftl"* ]]
-  [[ "${lines[@]}" == *" 1 any.ftl"* ]]
-  [[ "${lines[@]}" == *" 1 cname-ok.ftl"* ]]
-  [[ "${lines[@]}" == *" 1 srv.ftl"* ]]
-  [[ "${lines[@]}" == *" 1 any.ftl"* ]]
-  [[ "${lines[@]}" == *" 1 ptr.ftl"* ]]
-  [[ "${lines[@]}" == *" 1 txt.ftl"* ]]
-  [[ "${lines[@]}" == *" 1 naptr.ftl"* ]]
-  [[ "${lines[@]}" == *" 1 mx.ftl"* ]]
-  [[ "${lines[@]}" == *" 1 svcb.ftl"* ]]
-  [[ "${lines[@]}" == *" 1 https.ftl"* ]]
-  [[ "${lines[@]}" == *" 1 ."* ]]
-  [[ "${lines[@]}" == *" 1 sigok.verteiltesysteme.net"* ]]
-  [[ "${lines[@]}" == *" 1 sigfail.verteiltesysteme.net"* ]]
-}
-
-@test "Top Ads" {
-  run bash -c 'echo ">top-ads (20) >quit" | nc -v 127.0.0.1 4711'
-  printf "%s\n" "${lines[@]}"
-  [[ "${lines[@]}" == *" 4 gravity.ftl"* ]]
-  [[ "${lines[@]}" == *" 1 blacklisted.ftl"* ]]
-  [[ "${lines[@]}" == *" 1 whitelisted.ftl"* ]]
-  [[ "${lines[@]}" == *" 1 regex5.ftl"* ]]
-  [[ "${lines[@]}" == *" 1 regex1.ftl"* ]]
-  [[ "${lines[@]}" == *" 1 cname-1.ftl"* ]]
-  [[ "${lines[@]}" == *" 1 cname-7.ftl"* ]]
-  [[ "${lines[@]}" == *" 1 use-application-dns.net"* ]]
-  [[ ${lines[9]} == "" ]]
-}
-
-@test "Domain auditing, approved domains are not shown" {
-  run bash -c 'echo ">top-domains for audit >quit" | nc -v 127.0.0.1 4711'
-  printf "%s\n" "${lines[@]}"
-  [[ ${lines[@]} != *"google.com"* ]]
-}
-
-@test "Upstream Destinations reported correctly" {
-  run bash -c 'echo ">forward-dest >quit" | nc -v 127.0.0.1 4711'
-  printf "%s\n" "${lines[@]}"
-  [[ ${lines[1]} == "-3 19.15 blocked blocked" ]]
-  [[ ${lines[2]} == "-2 25.53 cached cached" ]]
-  [[ ${lines[3]} == "-1 0.00 other other" ]]
-  [[ ${lines[4]} == "0 51.06 127.0.0.1#5555 127.0.0.1#5555" ]]
-  [[ ${lines[5]} == "1 4.26 127.0.0.1#5554 127.0.0.1#5554" ]]
-  [[ ${lines[6]} == "" ]]
-}
-
-@test "Query Types reported correctly" {
-  run bash -c 'echo ">querytypes >quit" | nc -v 127.0.0.1 4711'
-  printf "%s\n" "${lines[@]}"
-  [[ ${lines[1]}  == "A (IPv4): 51.06" ]]
-  [[ ${lines[2]}  == "AAAA (IPv6): 4.26" ]]
-  [[ ${lines[3]}  == "ANY: 2.13" ]]
-  [[ ${lines[4]}  == "SRV: 2.13" ]]
-  [[ ${lines[5]}  == "SOA: 2.13" ]]
-  [[ ${lines[6]}  == "PTR: 2.13" ]]
-  [[ ${lines[7]}  == "TXT: 12.77" ]]
-  [[ ${lines[8]}  == "NAPTR: 2.13" ]]
-  [[ ${lines[9]}  == "MX: 2.13" ]]
-  [[ ${lines[10]} == "DS: 4.26" ]]
-  [[ ${lines[11]} == "RRSIG: 0.00" ]]
-  [[ ${lines[12]} == "DNSKEY: 6.38" ]]
-  [[ ${lines[13]} == "NS: 2.13" ]]
-  [[ ${lines[14]} == "OTHER: 2.13" ]]
-  [[ ${lines[15]} == "SVCB: 2.13" ]]
-  [[ ${lines[16]} == "HTTPS: 2.13" ]]
-  [[ ${lines[17]} == "" ]]
-}
-
-# Here and below: Reply time is varying. don't test for a particular value (..."*"...)
-
-@test "Get all queries shows expected content" {
-  run bash -c 'echo ">getallqueries >quit" | nc -v 127.0.0.1 4711'
-  printf "%s\n" "${lines[@]}"
-  [[ ${lines[1]}  == *" TXT version.ftl 127.0.0.1 3 2 6 "*" N/A -1 N/A#0 \"\" \"0\""* ]]
-  [[ ${lines[2]}  == *" TXT version.bind 127.0.0.1 3 2 6 "*" N/A -1 N/A#0 \"\" \"1\""* ]]
-  [[ ${lines[3]}  == *" A blacklisted.ftl 127.0.0.1 5 2 4 "*" N/A -1 N/A#0 \"\" \"2\""* ]]
-  [[ ${lines[4]}  == *" A gravity.ftl 127.0.0.1 1 2 4 "*" N/A -1 N/A#0 \"\" \"3\""* ]]
-  [[ ${lines[5]}  == *" A gravity.ftl 127.0.0.1 1 2 4 "*" N/A -1 N/A#0 \"\" \"4\""* ]]
-  [[ ${lines[6]}  == *" A whitelisted.ftl 127.0.0.1 2 2 4 "*" N/A -1 127.0.0.1#5555 \"\" \"5\""* ]]
-  [[ ${lines[7]}  == *" A gravity-whitelisted.ftl 127.0.0.1 2 2 4 "*" N/A -1 127.0.0.1#5555 \"\" \"6\""* ]]
-  [[ ${lines[8]}  == *" A regex5.ftl 127.0.0.1 4 2 4 "*" N/A 6 N/A#0 \"\" \"7\""* ]]
-  [[ ${lines[9]}  == *" A regexa.ftl 127.0.0.1 2 2 4 "*" N/A -1 127.0.0.1#5555 \"\" \"8\""* ]]
-  [[ ${lines[10]} == *" A regex1.ftl 127.0.0.1 2 2 4 "*" N/A -1 127.0.0.1#5555 \"\" \"9\""* ]]
-  [[ ${lines[11]} == *" A regex2.ftl 127.0.0.1 2 2 4 "*" N/A -1 127.0.0.1#5555 \"\" \"10\""* ]]
-  [[ ${lines[12]} == *" A whitelisted.ftl 127.0.0.2 1 2 4 "*" N/A -1 N/A#0 \"\" \"11\""* ]]
-  [[ ${lines[13]} == *" A regex1.ftl 127.0.0.2 4 2 4 "*" N/A 6 N/A#0 \"\" \"12\""* ]]
-  [[ ${lines[14]} == *" A regex1.ftl 127.0.0.1 3 2 4 "*" N/A -1 N/A#0 \"\" \"13\""* ]]
-  [[ ${lines[15]} == *" A regex1.ftl 127.0.0.3 3 2 4 "*" N/A -1 N/A#0 \"\" \"14\""* ]]
-  [[ ${lines[16]} == *" A blacklisted.ftl 127.0.0.2 2 2 4 "*" N/A -1 127.0.0.1#5555 \"\" \"15\""* ]]
-  [[ ${lines[17]} == *" A blacklisted.ftl 127.0.0.3 3 2 4 "*" N/A -1 N/A#0 \"\" \"16\""* ]]
-  [[ ${lines[18]} == *" A regex1.ftl 127.0.0.3 3 2 4 "*" N/A -1 N/A#0 \"\" \"17\""* ]]
-  [[ ${lines[19]} == *" A a.ftl 127.0.0.3 2 2 4 "*" N/A -1 127.0.0.1#5555 \"\" \"18\""* ]]
-  [[ ${lines[20]} == *" TXT version.bind 127.0.0.4 3 2 6 "*" N/A -1 N/A#0 \"\" \"19\""* ]]
-  [[ ${lines[21]} == *" TXT version.bind 127.0.0.5 3 2 6 "*" N/A -1 N/A#0 \"\" \"20\""* ]]
-  [[ ${lines[22]} == *" TXT version.bind 127.0.0.6 3 2 6 "*" N/A -1 N/A#0 \"\" \"21\""* ]]
-  [[ ${lines[23]} == *" A a.ftl 127.0.0.1 3 2 4 "*" N/A -1 N/A#0 \"\" \"22\""* ]]
-  [[ ${lines[24]} == *" AAAA aaaa.ftl 127.0.0.1 2 2 4 "*" N/A -1 127.0.0.1#5555 \"\" \"23\""* ]]
-  [[ ${lines[25]} == *" A use-application-dns.net 127.0.0.1 16 2 2 "*" N/A -1 N/A#0 \"\" \"24\""* ]]
-  [[ ${lines[26]} == *" A a.ftl 127.0.0.1 3 2 4 "*" N/A -1 N/A#0 \"\" \"25\""* ]]
-  [[ ${lines[27]} == *" AAAA aaaa.ftl 127.0.0.1 3 2 4 "*" N/A -1 N/A#0 \"\" \"26\""* ]]
-  [[ ${lines[28]} == *" ANY any.ftl 127.0.0.1 2 2 13 "*" N/A -1 127.0.0.1#5555 \"\" \"27\""* ]]
-  [[ ${lines[29]} == *" [CNAME] cname-ok.ftl 127.0.0.1 2 2 3 "*" N/A -1 127.0.0.1#5555 \"\" \"28\""* ]]
-  [[ ${lines[30]} == *" SRV srv.ftl 127.0.0.1 2 2 13 "*" N/A -1 127.0.0.1#5555 \"\" \"29\""* ]]
-  [[ ${lines[31]} == *" SOA ftl 127.0.0.1 2 2 13 "*" N/A -1 127.0.0.1#5555 \"\" \"30\""* ]]
-  [[ ${lines[32]} == *" PTR ptr.ftl 127.0.0.1 2 2 13 "*" N/A -1 127.0.0.1#5555 \"\" \"31\""* ]]
-  [[ ${lines[33]} == *" TXT txt.ftl 127.0.0.1 2 2 13 "*" N/A -1 127.0.0.1#5555 \"\" \"32\""* ]]
-  [[ ${lines[34]} == *" NAPTR naptr.ftl 127.0.0.1 2 2 13 "*" N/A -1 127.0.0.1#5555 \"\" \"33\""* ]]
-  [[ ${lines[35]} == *" MX mx.ftl 127.0.0.1 2 2 13 "*" N/A -1 127.0.0.1#5555 \"\" \"34\""* ]]
-  [[ ${lines[36]} == *" NS ftl 127.0.0.1 2 2 13 "*" N/A -1 127.0.0.1#5555 \"\" \"35\""* ]]
-  [[ ${lines[37]} == *" SVCB svcb.ftl 127.0.0.1 2 2 13 "*" N/A -1 127.0.0.1#5554 \"\" \"36\""* ]]
-  [[ ${lines[38]} == *" HTTPS https.ftl 127.0.0.1 2 2 13 "*" N/A -1 127.0.0.1#5554 \"\" \"37\""* ]]
-  [[ ${lines[39]} == *" A cname-1.ftl 127.0.0.1 9 2 3 "*" gravity.ftl -1 127.0.0.1#5555 \"\" \"38\""* ]]
-  [[ ${lines[40]} == *" A cname-7.ftl 127.0.0.1 9 2 3 "*" gravity.ftl -1 127.0.0.1#5555 \"\" \"39\""* ]]
-  [[ ${lines[41]} == *" A sigok.verteiltesysteme.net 127.0.0.1 2 1 4 "*" N/A -1 127.0.0.1#5555 \"\" \"40\""* ]]
-  [[ ${lines[42]} == *" DS net :: 2 1 11 "*" N/A -1 127.0.0.1#5555 \"\" \"41\""* ]]
-  [[ ${lines[43]} == *" DNSKEY . :: 2 1 11 "*" N/A -1 127.0.0.1#5555 \"\" \"42\""* ]]
-  [[ ${lines[44]} == *" DS verteiltesysteme.net :: 2 1 11 "*" N/A -1 127.0.0.1#5555 \"\" \"43\""* ]]
-  [[ ${lines[45]} == *" DNSKEY net :: 2 1 11 "*" N/A -1 127.0.0.1#5555 \"\" \"44\""* ]]
-  [[ ${lines[46]} == *" DNSKEY verteiltesysteme.net :: 2 1 11 "*" N/A -1 127.0.0.1#5555 \"\" \"45\""* ]]
-  [[ ${lines[47]} == *" A sigfail.verteiltesysteme.net 127.0.0.1 2 3 4 "*" N/A -1 127.0.0.1#5555 \"DNSKEY missing\" \"46\""* ]]
-  [[ ${lines[48]} == "" ]]
-}
-
-@test "Get all queries (domain filtered) shows expected content" {
-  run bash -c 'echo ">getallqueries-domain regexa.ftl >quit" | nc -v 127.0.0.1 4711'
-  printf "%s\n" "${lines[@]}"
-  [[ ${lines[1]} == *"A regexa.ftl 127.0.0.1 2 2 4"* ]]
-  [[ ${lines[2]} == "" ]]
-}
-
-@test "Recent blocked shows expected content" {
-  run bash -c 'echo ">recentBlocked >quit" | nc -v 127.0.0.1 4711'
-  printf "%s\n" "${lines[@]}"
-  [[ ${lines[1]} == "cname-7.ftl" ]]
-  [[ ${lines[2]} == "" ]]
-}
-
->>>>>>> 90215786
 @test "pihole-FTL.db schema is as expected" {
   run bash -c './pihole-FTL sqlite3 /etc/pihole/pihole-FTL.db .dump'
   printf "%s\n" "${lines[@]}"
-<<<<<<< HEAD
-  [[ "${lines[@]}" == *"CREATE TABLE queries (id INTEGER PRIMARY KEY AUTOINCREMENT, timestamp INTEGER NOT NULL, type INTEGER NOT NULL, status INTEGER NOT NULL, domain TEXT NOT NULL, client TEXT NOT NULL, forward TEXT, additional_info TEXT, reply INTEGER, dnssec INTEGER, reply_time INTEGER, client_name TEXT, ttl INTEGER, regex_id INTEGER);"* ]]
-=======
   [[ "${lines[@]}" == *"CREATE TABLE IF NOT EXISTS \"query_storage\" (id INTEGER PRIMARY KEY AUTOINCREMENT, timestamp INTEGER NOT NULL, type INTEGER NOT NULL, status INTEGER NOT NULL, domain INTEGER NOT NULL, client INTEGER NOT NULL, forward INTEGER, additional_info INTEGER, reply_type INTEGER, reply_time REAL, dnssec INTEGER);"* ]]
   [[ "${lines[@]}" == *"CREATE INDEX idx_queries_timestamps ON \"query_storage\" (timestamp);"* ]]
->>>>>>> 90215786
   [[ "${lines[@]}" == *"CREATE TABLE ftl (id INTEGER PRIMARY KEY NOT NULL, value BLOB NOT NULL);"* ]]
   [[ "${lines[@]}" == *"CREATE TABLE counters (id INTEGER PRIMARY KEY NOT NULL, value INTEGER NOT NULL);"* ]]
   [[ "${lines[@]}" == *"CREATE TABLE IF NOT EXISTS \"network\" (id INTEGER PRIMARY KEY NOT NULL, hwaddr TEXT UNIQUE NOT NULL, interface TEXT NOT NULL, firstSeen INTEGER NOT NULL, lastQuery INTEGER NOT NULL, numQueries INTEGER NOT NULL, macVendor TEXT, aliasclient_id INTEGER);"* ]]
   [[ "${lines[@]}" == *"CREATE TABLE IF NOT EXISTS \"network_addresses\" (network_id INTEGER NOT NULL, ip TEXT UNIQUE NOT NULL, lastSeen INTEGER NOT NULL DEFAULT (cast(strftime('%s', 'now') as int)), name TEXT, nameUpdated INTEGER, FOREIGN KEY(network_id) REFERENCES network(id));"* ]]
   [[ "${lines[@]}" == *"CREATE TABLE aliasclient (id INTEGER PRIMARY KEY NOT NULL, name TEXT NOT NULL, comment TEXT);"* ]]
-<<<<<<< HEAD
-  # Depending on the version of sqlite3, ftl may be enquoted or not...
-  [[ "${lines[@]}" == *"INSERT INTO"?*"ftl"?*"VALUES(0,10);"* ]]
-=======
   [[ "${lines[@]}" == *"INSERT INTO ftl VALUES(0,12);"* ]] # Expecting FTL database version 12
   # vvv This has been added in version 10 vvv
   [[ "${lines[@]}" == *"CREATE VIEW queries AS SELECT id, timestamp, type, status, CASE typeof(domain) WHEN 'integer' THEN (SELECT domain FROM domain_by_id d WHERE d.id = q.domain) ELSE domain END domain,CASE typeof(client) WHEN 'integer' THEN (SELECT ip FROM client_by_id c WHERE c.id = q.client) ELSE client END client,CASE typeof(forward) WHEN 'integer' THEN (SELECT forward FROM forward_by_id f WHERE f.id = q.forward) ELSE forward END forward,CASE typeof(additional_info) WHEN 'integer' THEN (SELECT content FROM addinfo_by_id a WHERE a.id = q.additional_info) ELSE additional_info END additional_info, reply_type, reply_time, dnssec FROM query_storage q;"* ]]
@@ -685,7 +417,6 @@
   # vvv This has been added in version 11 vvv
   [[ "${lines[@]}" == *"CREATE TABLE addinfo_by_id (id INTEGER PRIMARY KEY, type INTEGER NOT NULL, content NOT NULL);"* ]]
   [[ "${lines[@]}" == *"CREATE UNIQUE INDEX addinfo_by_id_idx ON addinfo_by_id(type,content);"* ]]
->>>>>>> 90215786
 }
 
 @test "Ownership, permissions and type of pihole-FTL.db correct" {
@@ -714,65 +445,40 @@
   [[ ${lines[3]} == "Available arguments:" ]]
 }
 
-<<<<<<< HEAD
-=======
-@test "No WARNING messages in pihole-FTL.log (besides known capability issues)" {
-  run bash -c 'grep "WARNING" /var/log/pihole/pihole-FTL.log'
-  printf "%s\n" "${lines[@]}"
-  run bash -c 'grep "WARNING" /var/log/pihole/pihole-FTL.log | grep -c -v -E "CAP_NET_ADMIN|CAP_NET_RAW|CAP_SYS_NICE|CAP_IPC_LOCK|CAP_CHOWN"'
-  printf "%s\n" "${lines[@]}"
-  [[ ${lines[0]} == "0" ]]
-}
-
->>>>>>> 90215786
+#@test "No WARNING messages in pihole-FTL.log (besides known capability issues)" {
+#  run bash -c 'grep "WARNING" /var/log/pihole/pihole-FTL.log'
+#  printf "%s\n" "${lines[@]}"
+#  run bash -c 'grep "WARNING" /var/log/pihole/pihole-FTL.log | grep -c -v -E "CAP_NET_ADMIN|CAP_NET_RAW|CAP_SYS_NICE|CAP_IPC_LOCK|CAP_CHOWN"'
+#  printf "%s\n" "${lines[@]}"
+#  [[ ${lines[0]} == "0" ]]
+#}
+
+#@test "No FATAL messages in pihole-FTL.log (besides error due to starting FTL more than once)" {
+#  run bash -c 'grep "FATAL" /var/log/pihole/pihole-FTL.log'
+#  printf "%s\n" "${lines[@]}"
+#  run bash -c 'grep "FATAL:" /var/log/pihole/pihole-FTL.log | grep -c -v "FATAL: create_shm(): Failed to create shared memory object \"FTL-lock\": File exists"'
+#  printf "%s\n" "${lines[@]}"
+#  [[ ${lines[0]} == "0" ]]
+#}
+
 @test "No \"database not available\" messages in pihole-FTL.log" {
   run bash -c 'grep -c "database not available" /var/log/pihole/pihole-FTL.log'
   printf "%s\n" "${lines[@]}"
   [[ ${lines[0]} == "0" ]]
 }
 
-<<<<<<< HEAD
 # Regex tests
 @test "Compiled deny regex as expected" {
-  run bash -c 'grep -c "Compiling deny regex 0 (DB ID 6): regex\[0-9\].ftl" /var/log/pihole-FTL.log'
-=======
-@test "No ERROR messages in pihole-FTL.log" {
-  run bash -c 'grep "ERROR" /var/log/pihole/pihole-FTL.log'
-  printf "%s\n" "${lines[@]}"
-  run bash -c 'grep -c "ERROR" /var/log/pihole/pihole-FTL.log'
-  printf "%s\n" "${lines[@]}"
-  [[ ${lines[0]} == "0" ]]
-}
-
-@test "No FATAL messages in pihole-FTL.log (besides error due to starting FTL more than once)" {
-  run bash -c 'grep "FATAL" /var/log/pihole/pihole-FTL.log'
-  printf "%s\n" "${lines[@]}"
-  run bash -c 'grep "FATAL:" /var/log/pihole/pihole-FTL.log | grep -c -v "FATAL: create_shm(): Failed to create shared memory object \"FTL-lock\": File exists"'
-  printf "%s\n" "${lines[@]}"
-  [[ ${lines[0]} == "0" ]]
-}
-
-# Regex tests
-@test "Compiled blacklist regex as expected" {
-  run bash -c 'grep -c "Compiling blacklist regex 0 (DB ID 6): regex\[0-9\].ftl" /var/log/pihole/pihole-FTL.log'
->>>>>>> 90215786
-  printf "%s\n" "${lines[@]}"
-  [[ ${lines[0]} == "1" ]]
-}
-
-<<<<<<< HEAD
+  run bash -c 'grep -c "Compiling deny regex 0 (DB ID 6): regex\[0-9\].ftl" /var/log/pihole/pihole-FTL.log'
+  printf "%s\n" "${lines[@]}"
+  [[ ${lines[0]} == "1" ]]
+}
+
 @test "Compiled allow regex as expected" {
-  run bash -c 'grep -c "Compiling allow regex 0 (DB ID 3): regex2" /var/log/pihole-FTL.log'
-  printf "%s\n" "${lines[@]}"
-  [[ ${lines[0]} == "1" ]]
-  run bash -c 'grep -c "Compiling allow regex 1 (DB ID 4): ^gravity-allowed" /var/log/pihole-FTL.log'
-=======
-@test "Compiled whitelist regex as expected" {
-  run bash -c 'grep -c "Compiling whitelist regex 0 (DB ID 3): regex2" /var/log/pihole/pihole-FTL.log'
-  printf "%s\n" "${lines[@]}"
-  [[ ${lines[0]} == "1" ]]
-  run bash -c 'grep -c "Compiling whitelist regex 1 (DB ID 4): ^gravity-whitelisted" /var/log/pihole/pihole-FTL.log'
->>>>>>> 90215786
+  run bash -c 'grep -c "Compiling allow regex 0 (DB ID 3): regex2" /var/log/pihole/pihole-FTL.log'
+  printf "%s\n" "${lines[@]}"
+  [[ ${lines[0]} == "1" ]]
+  run bash -c 'grep -c "Compiling allow regex 1 (DB ID 4): ^gravity-allowed" /var/log/pihole/pihole-FTL.log'
   printf "%s\n" "${lines[@]}"
   [[ ${lines[0]} == "1" ]]
 }
@@ -1422,33 +1128,33 @@
 }
 
 @test "No WARNING messages in pihole-FTL.log (besides known capability issues)" {
-  run bash -c 'grep "WARNING: " /var/log/pihole-FTL.log'
-  printf "%s\n" "${lines[@]}"
-  run bash -c 'grep "WARNING: " /var/log/pihole-FTL.log | grep -c -v -E "CAP_NET_ADMIN|CAP_NET_RAW|CAP_SYS_NICE"'
+  run bash -c 'grep "WARNING: " /var/log/pihole/pihole-FTL.log'
+  printf "%s\n" "${lines[@]}"
+  run bash -c 'grep "WARNING: " /var/log/pihole/pihole-FTL.log | grep -c -v -E "CAP_NET_ADMIN|CAP_NET_RAW|CAP_SYS_NICE"'
   printf "count: %s\n" "${lines[@]}"
   [[ ${lines[0]} == "0" ]]
 }
 
 @test "No ERROR messages in pihole-FTL.log (besides known index.html error)" {
-  run bash -c 'grep "ERR: " /var/log/pihole-FTL.log'
-  printf "%s\n" "${lines[@]}"
-  run bash -c 'grep "ERR: " /var/log/pihole-FTL.log | grep -c -v -E "(index\.html)|(Failed to create shared memory object)"'
+  run bash -c 'grep "ERR: " /var/log/pihole/pihole-FTL.log'
+  printf "%s\n" "${lines[@]}"
+  run bash -c 'grep "ERR: " /var/log/pihole/pihole-FTL.log | grep -c -v -E "(index\.html)|(Failed to create shared memory object)"'
   printf "count: %s\n" "${lines[@]}"
   [[ ${lines[0]} == "0" ]]
 }
 
 @test "No CRIT messages in pihole-FTL.log (besides error due to testing to start FTL more than once)" {
-  run bash -c 'grep "CRIT: " /var/log/pihole-FTL.log'
-  printf "%s\n" "${lines[@]}"
-  run bash -c 'grep "CRIT: " /var/log/pihole-FTL.log | grep -c -v "Initialization of shared memory failed."'
+  run bash -c 'grep "CRIT: " /var/log/pihole/pihole-FTL.log'
+  printf "%s\n" "${lines[@]}"
+  run bash -c 'grep "CRIT: " /var/log/pihole/pihole-FTL.log | grep -c -v "Initialization of shared memory failed."'
   printf "count: %s\n" "${lines[@]}"
   [[ ${lines[0]} == "0" ]]
 }
 
 @test "No config errors in pihole-FTL.toml" {
-  run bash -c 'grep "DEBUG_CONFIG: " /var/log/pihole-FTL.log'
-  printf "%s\n" "${lines[@]}"
-  run bash -c 'grep "DEBUG_CONFIG: " /var/log/pihole-FTL.log | grep -c "DOES NOT EXIST"'
+  run bash -c 'grep "DEBUG_CONFIG: " /var/log/pihole/pihole-FTL.log'
+  printf "%s\n" "${lines[@]}"
+  run bash -c 'grep "DEBUG_CONFIG: " /var/log/pihole/pihole-FTL.log | grep -c "DOES NOT EXIST"'
   printf "count: %s\n" "${lines[@]}"
   [[ ${lines[0]} == "0" ]]
 }
